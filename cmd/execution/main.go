--- conflicted
+++ resolved
@@ -1,721 +1,14 @@
 package main
 
 import (
-<<<<<<< HEAD
-	"context"
-	"fmt"
-	"io"
-	"os"
-	"path"
-	"path/filepath"
-	goruntime "runtime"
-	"time"
-
-	awsconfig "github.com/aws/aws-sdk-go-v2/config"
-	"github.com/aws/aws-sdk-go-v2/service/s3"
-	"github.com/ipfs/go-bitswap"
-	badger "github.com/ipfs/go-ds-badger2"
-	"github.com/onflow/cadence/runtime"
-	"github.com/rs/zerolog"
-	cpu "github.com/shirou/gopsutil/v3/cpu"
-	host "github.com/shirou/gopsutil/v3/host"
-	mem "github.com/shirou/gopsutil/v3/mem"
-	"github.com/spf13/pflag"
-
-	"github.com/onflow/flow-core-contracts/lib/go/templates"
-
-	"github.com/onflow/flow-go/admin/commands"
-	stateSyncCommands "github.com/onflow/flow-go/admin/commands/state_synchronization"
-	uploaderCommands "github.com/onflow/flow-go/admin/commands/uploader"
-=======
->>>>>>> 9dc2f7ba
 	"github.com/onflow/flow-go/cmd"
 	"github.com/onflow/flow-go/model/flow"
-<<<<<<< HEAD
-	"github.com/onflow/flow-go/model/flow/filter"
-	"github.com/onflow/flow-go/module"
-	"github.com/onflow/flow-go/module/buffer"
-	"github.com/onflow/flow-go/module/compliance"
-	finalizer "github.com/onflow/flow-go/module/finalizer/consensus"
-	"github.com/onflow/flow-go/module/metrics"
-	"github.com/onflow/flow-go/module/state_synchronization"
-	chainsync "github.com/onflow/flow-go/module/synchronization"
-	"github.com/onflow/flow-go/network/compressor"
-	"github.com/onflow/flow-go/network/p2p"
-	"github.com/onflow/flow-go/state/protocol"
-	badgerState "github.com/onflow/flow-go/state/protocol/badger"
-	"github.com/onflow/flow-go/state/protocol/blocktimer"
-	storage "github.com/onflow/flow-go/storage/badger"
-=======
->>>>>>> 9dc2f7ba
 )
 
 func main() {
 	exeBuilder := cmd.NewExecutionNodeBuilder(cmd.FlowNode(flow.RoleExecution.String()))
 	exeBuilder.LoadFlags()
 
-<<<<<<< HEAD
-	var (
-		followerState                 protocol.MutableState
-		ledgerStorage                 *ledger.Ledger
-		events                        *storage.Events
-		serviceEvents                 *storage.ServiceEvents
-		txResults                     *storage.TransactionResults
-		results                       *storage.ExecutionResults
-		myReceipts                    *storage.MyExecutionReceipts
-		providerEngine                *exeprovider.Engine
-		checkerEng                    *checker.Engine
-		syncCore                      *chainsync.Core
-		pendingBlocks                 *buffer.PendingBlocks // used in follower engine
-		deltas                        *ingestion.Deltas
-		syncEngine                    *synchronization.Engine
-		followerEng                   *followereng.Engine // to sync blocks from consensus nodes
-		computationManager            *computation.Manager
-		collectionRequester           *requester.Engine
-		ingestionEng                  *ingestion.Engine
-		finalizationDistributor       *pubsub.FinalizationDistributor
-		finalizedHeader               *synchronization.FinalizedHeaderCache
-		rpcConf                       rpc.Config
-		err                           error
-		executionState                state.ExecutionState
-		triedir                       string
-		executionDataDir              string
-		collector                     module.ExecutionMetrics
-		executionDataServiceCollector module.ExecutionDataServiceMetrics
-		mTrieCacheSize                uint32
-		transactionResultsCacheSize   uint
-		checkpointDistance            uint
-		checkpointsToKeep             uint
-		stateDeltasLimit              uint
-		cadenceExecutionCache         uint
-		cadenceTracing                bool
-		chdpCacheSize                 uint
-		requestInterval               time.Duration
-		preferredExeNodeIDStr         string
-		syncByBlocks                  bool
-		syncFast                      bool
-		syncThreshold                 int
-		extensiveLog                  bool
-		pauseExecution                bool
-		checkAuthorizedAtBlock        func(blockID flow.Identifier) (bool, error)
-		diskWAL                       *wal.DiskWAL
-		scriptLogThreshold            time.Duration
-		scriptExecutionTimeLimit      time.Duration
-		chdpQueryTimeout              uint
-		chdpDeliveryTimeout           uint
-		enableBlockDataUpload         bool
-		gcpBucketName                 string
-		s3BucketName                  string
-		blockDataUploaders            []uploader.Uploader
-		blockDataUploaderMaxRetry     uint64 = 5
-		blockdataUploaderRetryTimeout        = 1 * time.Second
-		executionDataService          state_synchronization.ExecutionDataService
-		executionDataCIDCache         state_synchronization.ExecutionDataCIDCache
-		executionDataCIDCacheSize     uint = 100
-		edsDatastoreTTL               time.Duration
-	)
-
-	nodeBuilder := cmd.FlowNode(flow.RoleExecution.String())
-	nodeBuilder.
-		ExtraFlags(func(flags *pflag.FlagSet) {
-			homedir, _ := os.UserHomeDir()
-			datadir := filepath.Join(homedir, ".flow", "execution")
-
-			flags.StringVarP(&rpcConf.ListenAddr, "rpc-addr", "i", "localhost:9000", "the address the gRPC server listens on")
-			flags.BoolVar(&rpcConf.RpcMetricsEnabled, "rpc-metrics-enabled", false, "whether to enable the rpc metrics")
-			flags.StringVar(&triedir, "triedir", datadir, "directory to store the execution State")
-			flags.StringVar(&executionDataDir, "execution-data-dir", filepath.Join(homedir, ".flow", "execution_data_blobstore"), "directory to use for Execution Data blobstore")
-			flags.Uint32Var(&mTrieCacheSize, "mtrie-cache-size", 500, "cache size for MTrie")
-			flags.UintVar(&checkpointDistance, "checkpoint-distance", 20, "number of WAL segments between checkpoints")
-			flags.UintVar(&checkpointsToKeep, "checkpoints-to-keep", 5, "number of recent checkpoints to keep (0 to keep all)")
-			flags.UintVar(&stateDeltasLimit, "state-deltas-limit", 100, "maximum number of state deltas in the memory pool")
-			flags.UintVar(&cadenceExecutionCache, "cadence-execution-cache", computation.DefaultProgramsCacheSize, "cache size for Cadence execution")
-			flags.BoolVar(&cadenceTracing, "cadence-tracing", false, "enables cadence runtime level tracing")
-			flags.UintVar(&chdpCacheSize, "chdp-cache", storage.DefaultCacheSize, "cache size for Chunk Data Packs")
-			flags.DurationVar(&requestInterval, "request-interval", 60*time.Second, "the interval between requests for the requester engine")
-			flags.DurationVar(&scriptLogThreshold, "script-log-threshold", computation.DefaultScriptLogThreshold, "threshold for logging script execution")
-			flags.DurationVar(&scriptExecutionTimeLimit, "script-execution-time-limit", computation.DefaultScriptExecutionTimeLimit, "script execution time limit")
-			flags.StringVar(&preferredExeNodeIDStr, "preferred-exe-node-id", "", "node ID for preferred execution node used for state sync")
-			flags.UintVar(&transactionResultsCacheSize, "transaction-results-cache-size", 10000, "number of transaction results to be cached")
-			flags.BoolVar(&syncByBlocks, "sync-by-blocks", true, "deprecated, sync by blocks instead of execution state deltas")
-			flags.BoolVar(&syncFast, "sync-fast", false, "fast sync allows execution node to skip fetching collection during state syncing, and rely on state syncing to catch up")
-			flags.IntVar(&syncThreshold, "sync-threshold", 100, "the maximum number of sealed and unexecuted blocks before triggering state syncing")
-			flags.BoolVar(&extensiveLog, "extensive-logging", false, "extensive logging logs tx contents and block headers")
-			flags.UintVar(&chdpQueryTimeout, "chunk-data-pack-query-timeout-sec", 10, "number of seconds to determine a chunk data pack query being slow")
-			flags.UintVar(&chdpDeliveryTimeout, "chunk-data-pack-delivery-timeout-sec", 10, "number of seconds to determine a chunk data pack response delivery being slow")
-			flags.BoolVar(&pauseExecution, "pause-execution", false, "pause the execution. when set to true, no block will be executed, but still be able to serve queries")
-			flags.BoolVar(&enableBlockDataUpload, "enable-blockdata-upload", false, "enable uploading block data to Cloud Bucket")
-			flags.StringVar(&gcpBucketName, "gcp-bucket-name", "", "GCP Bucket name for block data uploader")
-			flags.StringVar(&s3BucketName, "s3-bucket-name", "", "S3 Bucket name for block data uploader")
-			flags.DurationVar(&edsDatastoreTTL, "execution-data-service-datastore-ttl", 0, "TTL for new blobs added to the execution data service blobstore")
-		}).
-		ValidateFlags(func() error {
-			if enableBlockDataUpload {
-				if gcpBucketName == "" && s3BucketName == "" {
-					return fmt.Errorf("invalid flag. gcp-bucket-name or s3-bucket-name required when blockdata-uploader is enabled")
-				}
-			}
-			return nil
-		})
-
-	if err = nodeBuilder.Initialize(); err != nil {
-		nodeBuilder.Logger.Fatal().Err(err).Send()
-	}
-
-	nodeBuilder.
-		AdminCommand("read-execution-data", func(config *cmd.NodeConfig) commands.AdminCommand {
-			return stateSyncCommands.NewReadExecutionDataCommand(executionDataService)
-		}).
-		AdminCommand("set-uploader-enabled", func(config *cmd.NodeConfig) commands.AdminCommand {
-			return uploaderCommands.NewToggleUploaderCommand()
-		}).
-		Module("mutable follower state", func(node *cmd.NodeConfig) error {
-			// For now, we only support state implementations from package badger.
-			// If we ever support different implementations, the following can be replaced by a type-aware factory
-			state, ok := node.State.(*badgerState.State)
-			if !ok {
-				return fmt.Errorf("only implementations of type badger.State are currently supported but read-only state has type %T", node.State)
-			}
-			followerState, err = badgerState.NewFollowerState(
-				state,
-				node.Storage.Index,
-				node.Storage.Payloads,
-				node.Tracer,
-				node.ProtocolEvents,
-				blocktimer.DefaultBlockTimer,
-			)
-			return err
-		}).
-		Module("system specs", func(node *cmd.NodeConfig) error {
-			sysInfoLogger := node.Logger.With().Str("system", "specs").Logger()
-			err = logSysInfo(sysInfoLogger)
-			if err != nil {
-				sysInfoLogger.Error().Err(err)
-			}
-			return nil
-		}).
-		Module("execution metrics", func(node *cmd.NodeConfig) error {
-			collector = metrics.NewExecutionCollector(node.Tracer)
-			return nil
-		}).
-		Module("execution data service metrics", func(node *cmd.NodeConfig) error {
-			executionDataServiceCollector = metrics.NewExecutionDataServiceCollector()
-			return nil
-		}).
-		Module("sync core", func(node *cmd.NodeConfig) error {
-			syncCore, err = chainsync.New(node.Logger, node.SyncCoreConfig)
-			return err
-		}).
-		Module("execution receipts storage", func(node *cmd.NodeConfig) error {
-			results = storage.NewExecutionResults(node.Metrics.Cache, node.DB)
-			myReceipts = storage.NewMyExecutionReceipts(node.Metrics.Cache, node.DB, node.Storage.Receipts.(*storage.ExecutionReceipts))
-			return nil
-		}).
-		Module("pending block cache", func(node *cmd.NodeConfig) error {
-			pendingBlocks = buffer.NewPendingBlocks() // for following main chain consensus
-			return nil
-		}).
-		Component("GCP block data uploader", func(node *cmd.NodeConfig) (module.ReadyDoneAware, error) {
-			if enableBlockDataUpload && gcpBucketName != "" {
-				logger := node.Logger.With().Str("component_name", "gcp_block_data_uploader").Logger()
-				gcpBucketUploader, err := uploader.NewGCPBucketUploader(
-					context.Background(),
-					gcpBucketName,
-					logger,
-				)
-				if err != nil {
-					return nil, fmt.Errorf("cannot create GCP Bucket uploader: %w", err)
-				}
-
-				asyncUploader := uploader.NewAsyncUploader(
-					gcpBucketUploader,
-					blockdataUploaderRetryTimeout,
-					blockDataUploaderMaxRetry,
-					logger,
-					collector,
-				)
-
-				blockDataUploaders = append(blockDataUploaders, asyncUploader)
-
-				return asyncUploader, nil
-			}
-
-			// Since we don't have conditional component creation, we just use Noop one.
-			// It's functions will be once per startup/shutdown - non-measurable performance penalty
-			// blockDataUploader will stay nil and disable calling uploader at all
-			return &module.NoopReadyDoneAware{}, nil
-		}).
-		Component("S3 block data uploader", func(node *cmd.NodeConfig) (module.ReadyDoneAware, error) {
-			if enableBlockDataUpload && s3BucketName != "" {
-				logger := node.Logger.With().Str("component_name", "s3_block_data_uploader").Logger()
-
-				ctx := context.Background()
-				config, err := awsconfig.LoadDefaultConfig(ctx)
-				if err != nil {
-					return nil, fmt.Errorf("failed to load AWS configuration: %w", err)
-				}
-
-				client := s3.NewFromConfig(config)
-				s3Uploader := uploader.NewS3Uploader(
-					ctx,
-					client,
-					s3BucketName,
-					logger,
-				)
-				asyncUploader := uploader.NewAsyncUploader(
-					s3Uploader,
-					blockdataUploaderRetryTimeout,
-					blockDataUploaderMaxRetry,
-					logger,
-					collector,
-				)
-				blockDataUploaders = append(blockDataUploaders, asyncUploader)
-
-				return asyncUploader, nil
-			}
-
-			// Since we don't have conditional component creation, we just use Noop one.
-			// It's functions will be once per startup/shutdown - non-measurable performance penalty
-			// blockDataUploader will stay nil and disable calling uploader at all
-			return &module.NoopReadyDoneAware{}, nil
-		}).
-		Module("state deltas mempool", func(node *cmd.NodeConfig) error {
-			deltas, err = ingestion.NewDeltas(stateDeltasLimit)
-			return err
-		}).
-		Module("authorization checking function", func(node *cmd.NodeConfig) error {
-			checkAuthorizedAtBlock = func(blockID flow.Identifier) (bool, error) {
-				return protocol.IsNodeAuthorizedAt(node.State.AtBlockID(blockID), node.Me.NodeID())
-			}
-			return nil
-		}).
-		Component("Write-Ahead Log", func(node *cmd.NodeConfig) (module.ReadyDoneAware, error) {
-			diskWAL, err = wal.NewDiskWAL(node.Logger.With().Str("subcomponent", "wal").Logger(), node.MetricsRegisterer, collector, triedir, int(mTrieCacheSize), pathfinder.PathByteSize, wal.SegmentSize)
-			return diskWAL, err
-		}).
-		Component("execution state ledger", func(node *cmd.NodeConfig) (module.ReadyDoneAware, error) {
-
-			// check if the execution database already exists
-			bootstrapper := bootstrap.NewBootstrapper(node.Logger)
-
-			commit, bootstrapped, err := bootstrapper.IsBootstrapped(node.DB)
-			if err != nil {
-				return nil, fmt.Errorf("could not query database to know whether database has been bootstrapped: %w", err)
-			}
-
-			// if the execution database does not exist, then we need to bootstrap the execution database.
-			if !bootstrapped {
-				// when bootstrapping, the bootstrap folder must have a checkpoint file
-				// we need to cover this file to the trie folder to restore the trie to restore the execution state.
-				err = copyBootstrapState(node.BootstrapDir, triedir)
-				if err != nil {
-					return nil, fmt.Errorf("could not load bootstrap state from checkpoint file: %w", err)
-				}
-
-				// TODO: check that the checkpoint file contains the root block's statecommit hash
-
-				err = bootstrapper.BootstrapExecutionDatabase(node.DB, node.RootSeal.FinalState, node.RootBlock.Header)
-				if err != nil {
-					return nil, fmt.Errorf("could not bootstrap execution database: %w", err)
-				}
-			} else {
-				// if execution database has been bootstrapped, then the root statecommit must equal to the one
-				// in the bootstrap folder
-				if commit != node.RootSeal.FinalState {
-					return nil, fmt.Errorf("mismatching root statecommitment. database has state commitment: %x, "+
-						"bootstap has statecommitment: %x",
-						commit, node.RootSeal.FinalState)
-				}
-			}
-
-			ledgerStorage, err = ledger.NewLedger(diskWAL, int(mTrieCacheSize), collector, node.Logger.With().Str("subcomponent", "ledger").Logger(), ledger.DefaultPathFinderVersion)
-			return ledgerStorage, err
-		}).
-		Component("execution state ledger WAL compactor", func(node *cmd.NodeConfig) (module.ReadyDoneAware, error) {
-
-			checkpointer, err := ledgerStorage.Checkpointer()
-			if err != nil {
-				return nil, fmt.Errorf("cannot create checkpointer: %w", err)
-			}
-			compactor := wal.NewCompactor(checkpointer, 10*time.Second, checkpointDistance, checkpointsToKeep, node.Logger.With().Str("subcomponent", "checkpointer").Logger())
-
-			return compactor, nil
-		}).
-		Component("execution data service", func(node *cmd.NodeConfig) (module.ReadyDoneAware, error) {
-			err := os.MkdirAll(executionDataDir, 0700)
-
-			if err != nil {
-				return nil, err
-			}
-
-			dsOpts := &badger.DefaultOptions
-			dsOpts.TTL = edsDatastoreTTL
-
-			ds, err := badger.NewDatastore(executionDataDir, dsOpts)
-
-			if err != nil {
-				return nil, err
-			}
-
-			nodeBuilder.ShutdownFunc(ds.Close)
-
-			// TODO: if the node is not starting from the beginning of the spork, it may be useful to prepopulate
-			// the cache with the existing Execution Data blob trees. Currently, the cache is empty every time the
-			// node restarts, meaning that there will initially be no prioritization of requests.
-			executionDataCIDCache = state_synchronization.NewExecutionDataCIDCache(executionDataCIDCacheSize)
-
-			bs, err := node.Network.RegisterBlobService(
-				engine.ExecutionDataService,
-				ds,
-				p2p.WithBitswapOptions(
-					bitswap.WithTaskComparator(
-						func(ta, tb *bitswap.TaskInfo) bool {
-							ra, err := executionDataCIDCache.Get(ta.Cid)
-
-							if err != nil {
-								return false
-							}
-
-							rb, err := executionDataCIDCache.Get(tb.Cid)
-
-							if err != nil {
-								return true
-							}
-
-							if ra.BlobTreeRecord.BlockHeight > rb.BlobTreeRecord.BlockHeight {
-								// more recent block has higher priority
-								return true
-							} else if ra.BlobTreeRecord.BlockID == rb.BlobTreeRecord.BlockID {
-								// deeper node in the same blob tree has higher priority
-								return ra.BlobTreeLocation.Height < rb.BlobTreeLocation.Height
-							} else {
-								return false
-							}
-						},
-					),
-				))
-
-			if err != nil {
-				return nil, err
-			}
-
-			eds := state_synchronization.NewExecutionDataService(
-				&cbor.Codec{},
-				compressor.NewLz4Compressor(),
-				bs,
-				executionDataServiceCollector,
-				node.Logger,
-			)
-
-			executionDataService = eds
-
-			return eds, nil
-		}).
-		Component("provider engine", func(node *cmd.NodeConfig) (module.ReadyDoneAware, error) {
-			extraLogPath := path.Join(triedir, "extralogs")
-			err := os.MkdirAll(extraLogPath, 0777)
-			if err != nil {
-				return nil, fmt.Errorf("cannot create %s path for extra logs: %w", extraLogPath, err)
-			}
-
-			extralog.ExtraLogDumpPath = extraLogPath
-
-			options := []runtime.Option{}
-			if cadenceTracing {
-				options = append(options, runtime.WithTracingEnabled(true))
-			}
-			rt := fvm.NewInterpreterRuntime(options...)
-
-			vm := fvm.NewVirtualMachine(rt)
-			vmCtx := fvm.NewContext(node.Logger, node.FvmOptions...)
-
-			committer := committer.NewLedgerViewCommitter(ledgerStorage, node.Tracer)
-			manager, err := computation.New(
-				node.Logger,
-				collector,
-				node.Tracer,
-				node.Me,
-				node.State,
-				vm,
-				vmCtx,
-				cadenceExecutionCache,
-				committer,
-				scriptLogThreshold,
-				scriptExecutionTimeLimit,
-				blockDataUploaders,
-				executionDataService,
-				executionDataCIDCache,
-			)
-			if err != nil {
-				return nil, err
-			}
-			computationManager = manager
-
-			chunkDataPacks := storage.NewChunkDataPacks(node.Metrics.Cache, node.DB, node.Storage.Collections, chdpCacheSize)
-			stateCommitments := storage.NewCommits(node.Metrics.Cache, node.DB)
-
-			// Needed for gRPC server, make sure to assign to main scoped vars
-			events = storage.NewEvents(node.Metrics.Cache, node.DB)
-			serviceEvents = storage.NewServiceEvents(node.Metrics.Cache, node.DB)
-			txResults = storage.NewTransactionResults(node.Metrics.Cache, node.DB, transactionResultsCacheSize)
-
-			executionState = state.NewExecutionState(
-				ledgerStorage,
-				stateCommitments,
-				node.Storage.Blocks,
-				node.Storage.Headers,
-				node.Storage.Collections,
-				chunkDataPacks,
-				results,
-				node.Storage.Receipts,
-				myReceipts,
-				events,
-				serviceEvents,
-				txResults,
-				node.DB,
-				node.Tracer,
-			)
-
-			providerEngine, err = exeprovider.New(
-				node.Logger,
-				node.Tracer,
-				node.Network,
-				node.State,
-				node.Me,
-				executionState,
-				collector,
-				checkAuthorizedAtBlock,
-				chdpQueryTimeout,
-				chdpDeliveryTimeout,
-			)
-			if err != nil {
-				return nil, err
-			}
-
-			// Get latest executed block and a view at that block
-			ctx := context.Background()
-			_, blockID, err := executionState.GetHighestExecutedBlockID(ctx)
-			if err != nil {
-				return nil, fmt.Errorf("cannot get the latest executed block id: %w", err)
-			}
-			stateCommit, err := executionState.StateCommitmentByBlockID(ctx, blockID)
-			if err != nil {
-				return nil, fmt.Errorf("cannot get the state comitment at latest executed block id %s: %w", blockID.String(), err)
-			}
-			blockView := executionState.NewView(stateCommit)
-
-			// Get the epoch counter from the smart contract at the last executed block.
-			contractEpochCounter, err := getContractEpochCounter(vm, vmCtx, blockView)
-			// Failing to fetch the epoch counter from the smart contract is a fatal error.
-			if err != nil {
-				return nil, fmt.Errorf("cannot get epoch counter from the smart contract at block %s: %w", blockID.String(), err)
-			}
-
-			// Get the epoch counter form the protocol state, at the same block.
-			protocolStateEpochCounter, err := node.State.
-				AtBlockID(blockID).
-				Epochs().
-				Current().
-				Counter()
-			// Failing to fetch the epoch counter from the protocol state is a fatal error.
-			if err != nil {
-				return nil, fmt.Errorf("cannot get epoch counter from the protocol state at block %s: %w", blockID.String(), err)
-			}
-
-			l := node.Logger.With().
-				Str("component", "provider engine").
-				Uint64("contractEpochCounter", contractEpochCounter).
-				Uint64("protocolStateEpochCounter", protocolStateEpochCounter).
-				Str("blockID", blockID.String()).
-				Logger()
-
-			if contractEpochCounter != protocolStateEpochCounter {
-				// Do not error, because immediately following a spork they will be mismatching,
-				// until the resetEpoch transaction is submitted.
-				l.Warn().
-					Msg("Epoch counter from the FlowEpoch smart contract and from the protocol state mismatch!")
-			} else {
-				l.Info().
-					Msg("Epoch counter from the FlowEpoch smart contract and from the protocol state match.")
-			}
-
-			return providerEngine, nil
-		}).
-		Component("checker engine", func(node *cmd.NodeConfig) (module.ReadyDoneAware, error) {
-			checkerEng = checker.New(
-				node.Logger,
-				node.State,
-				executionState,
-				node.Storage.Seals,
-			)
-			return checkerEng, nil
-		}).
-		Component("ingestion engine", func(node *cmd.NodeConfig) (module.ReadyDoneAware, error) {
-			collectionRequester, err = requester.New(node.Logger, node.Metrics.Engine, node.Network, node.Me, node.State,
-				engine.RequestCollections,
-				filter.Any,
-				func() flow.Entity { return &flow.Collection{} },
-				// we are manually triggering batches in execution, but lets still send off a batch once a minute, as a safety net for the sake of retries
-				requester.WithBatchInterval(requestInterval),
-				// consistency of collection can be checked by checking hash, and hash comes from trusted source (blocks from consensus follower)
-				// hence we not need to check origin
-				requester.WithValidateStaking(false),
-			)
-
-			preferredExeFilter := filter.Any
-			preferredExeNodeID, err := flow.HexStringToIdentifier(preferredExeNodeIDStr)
-			if err == nil {
-				node.Logger.Info().Hex("prefered_exe_node_id", preferredExeNodeID[:]).Msg("starting with preferred exe sync node")
-				preferredExeFilter = filter.HasNodeID(preferredExeNodeID)
-			} else if err != nil && preferredExeNodeIDStr != "" {
-				node.Logger.Debug().Str("prefered_exe_node_id_string", preferredExeNodeIDStr).Msg("could not parse exe node id, starting WITHOUT preferred exe sync node")
-			}
-
-			ingestionEng, err = ingestion.New(
-				node.Logger,
-				node.Network,
-				node.Me,
-				collectionRequester,
-				node.State,
-				node.Storage.Blocks,
-				node.Storage.Collections,
-				events,
-				serviceEvents,
-				txResults,
-				computationManager,
-				providerEngine,
-				executionState,
-				collector,
-				node.Tracer,
-				extensiveLog,
-				preferredExeFilter,
-				deltas,
-				syncThreshold,
-				syncFast,
-				checkAuthorizedAtBlock,
-				pauseExecution,
-			)
-
-			// TODO: we should solve these mutual dependencies better
-			// => https://github.com/dapperlabs/flow-go/issues/4360
-			collectionRequester = collectionRequester.WithHandle(ingestionEng.OnCollection)
-
-			node.ProtocolEvents.AddConsumer(ingestionEng)
-
-			return ingestionEng, err
-		}).
-		Component("follower engine", func(node *cmd.NodeConfig) (module.ReadyDoneAware, error) {
-
-			// initialize cleaner for DB
-			cleaner := storage.NewCleaner(node.Logger, node.DB, node.Metrics.CleanCollector, flow.DefaultValueLogGCFrequency)
-
-			// create a finalizer that handles updating the protocol
-			// state when the follower detects newly finalized blocks
-			final := finalizer.NewFinalizer(node.DB, node.Storage.Headers, followerState, node.Tracer)
-
-			// initialize consensus committee's membership state
-			// This committee state is for the HotStuff follower, which follows the MAIN CONSENSUS Committee
-			// Note: node.Me.NodeID() is not part of the consensus committee
-			committee, err := committees.NewConsensusCommittee(node.State, node.Me.NodeID())
-			if err != nil {
-				return nil, fmt.Errorf("could not create Committee state for main consensus: %w", err)
-			}
-
-			packer := hotsignature.NewConsensusSigDataPacker(committee)
-			// initialize the verifier for the protocol consensus
-			verifier := verification.NewCombinedVerifier(committee, packer)
-
-			finalized, pending, err := recovery.FindLatest(node.State, node.Storage.Headers)
-			if err != nil {
-				return nil, fmt.Errorf("could not find latest finalized block and pending blocks to recover consensus follower: %w", err)
-			}
-
-			finalizationDistributor = pubsub.NewFinalizationDistributor()
-			finalizationDistributor.AddConsumer(checkerEng)
-
-			// creates a consensus follower with ingestEngine as the notifier
-			// so that it gets notified upon each new finalized block
-			followerCore, err := consensus.NewFollower(node.Logger, committee, node.Storage.Headers, final, verifier, finalizationDistributor, node.RootBlock.Header, node.RootQC, finalized, pending)
-			if err != nil {
-				return nil, fmt.Errorf("could not create follower core logic: %w", err)
-			}
-
-			followerEng, err = followereng.New(
-				node.Logger,
-				node.Network,
-				node.Me,
-				node.Metrics.Engine,
-				node.Metrics.Mempool,
-				cleaner,
-				node.Storage.Headers,
-				node.Storage.Payloads,
-				followerState,
-				pendingBlocks,
-				followerCore,
-				syncCore,
-				node.Tracer,
-				compliance.WithSkipNewProposalsThreshold(node.ComplianceConfig.SkipNewProposalsThreshold),
-			)
-			if err != nil {
-				return nil, fmt.Errorf("could not create follower engine: %w", err)
-			}
-
-			return followerEng, nil
-		}).
-		Component("collection requester engine", func(node *cmd.NodeConfig) (module.ReadyDoneAware, error) {
-			// We initialize the requester engine inside the ingestion engine due to the mutual dependency. However, in
-			// order for it to properly start and shut down, we should still return it as its own engine here, so it can
-			// be handled by the scaffold.
-			return collectionRequester, nil
-		}).
-		Component("receipt provider engine", func(node *cmd.NodeConfig) (module.ReadyDoneAware, error) {
-			retrieve := func(blockID flow.Identifier) (flow.Entity, error) { return myReceipts.MyReceipt(blockID) }
-			eng, err := provider.New(
-				node.Logger,
-				node.Metrics.Engine,
-				node.Network,
-				node.Me,
-				node.State,
-				engine.ProvideReceiptsByBlockID,
-				filter.HasRole(flow.RoleConsensus),
-				retrieve,
-			)
-			return eng, err
-		}).
-		Component("finalized snapshot", func(node *cmd.NodeConfig) (module.ReadyDoneAware, error) {
-			finalizedHeader, err = synchronization.NewFinalizedHeaderCache(node.Logger, node.State, finalizationDistributor)
-			if err != nil {
-				return nil, fmt.Errorf("could not create finalized snapshot cache: %w", err)
-			}
-
-			return finalizedHeader, nil
-		}).
-		Component("synchronization engine", func(node *cmd.NodeConfig) (module.ReadyDoneAware, error) {
-			// initialize the synchronization engine
-			syncEngine, err = synchronization.New(
-				node.Logger,
-				node.Metrics.Engine,
-				node.Network,
-				node.Me,
-				node.Storage.Blocks,
-				followerEng,
-				syncCore,
-				finalizedHeader,
-				node.SyncEngineIdentifierProvider,
-			)
-			if err != nil {
-				return nil, fmt.Errorf("could not initialize synchronization engine: %w", err)
-			}
-
-			return syncEngine, nil
-		}).
-		Component("grpc server", func(node *cmd.NodeConfig) (module.ReadyDoneAware, error) {
-			rpcEng := rpc.New(node.Logger, rpcConf, ingestionEng, node.Storage.Blocks, node.Storage.Headers, node.State, events, results, txResults, node.RootChainID)
-			return rpcEng, nil
-		})
-
-	node, err := nodeBuilder.Build()
-=======
 	if err := exeBuilder.FlowNodeBuilder.Initialize(); err != nil {
 		exeBuilder.FlowNodeBuilder.Logger.Fatal().Err(err).Send()
 	}
@@ -723,160 +16,8 @@
 	exeBuilder.LoadComponentsAndModules()
 
 	node, err := exeBuilder.FlowNodeBuilder.Build()
->>>>>>> 9dc2f7ba
 	if err != nil {
 		exeBuilder.FlowNodeBuilder.Logger.Fatal().Err(err).Send()
 	}
 	node.Run()
-<<<<<<< HEAD
-}
-
-// getContractEpochCounter Gets the epoch counters from the FlowEpoch smart contract from the view provided.
-func getContractEpochCounter(vm *fvm.VirtualMachine, vmCtx fvm.Context, view *delta.View) (uint64, error) {
-	// Get the address of the FlowEpoch smart contract
-	sc, err := systemcontracts.SystemContractsForChain(vmCtx.Chain.ChainID())
-	if err != nil {
-		return 0, fmt.Errorf("could not get system contracts: %w", err)
-	}
-	address := sc.Epoch.Address
-
-	// Generate the script to get the epoch counter from the FlowEpoch smart contract
-	scriptCode := templates.GenerateGetCurrentEpochCounterScript(templates.Environment{
-		EpochAddress: address.Hex(),
-	})
-	script := fvm.Script(scriptCode)
-
-	// Create empty programs cache
-	p := programs.NewEmptyPrograms()
-
-	// execute the script
-	err = vm.Run(vmCtx, script, view, p)
-	if err != nil {
-		return 0, fmt.Errorf("could not read epoch counter, script internal error: %w", script.Err)
-	}
-	if script.Err != nil {
-		return 0, fmt.Errorf("could not read epoch counter, script error: %w", script.Err)
-	}
-	if script.Value == nil {
-		return 0, fmt.Errorf("could not read epoch counter, script returned no value")
-	}
-
-	epochCounter := script.Value.ToGoValue().(uint64)
-	return epochCounter, nil
-}
-
-// copy the checkpoint files from the bootstrap folder to the execution state folder
-// Checkpoint file is required to restore the trie, and has to be placed in the execution
-// state folder.
-// There are two ways to generate a checkpoint file:
-// 1) From a clean state.
-// 		Refer to the code in the testcase: TestGenerateExecutionState
-// 2) From a previous execution state
-// 		This is often used when sporking the network.
-//    Use the execution-state-extract util commandline to generate a checkpoint file from
-// 		a previous checkpoint file
-func copyBootstrapState(dir, trie string) error {
-	filename := ""
-	firstCheckpointFilename := "00000000"
-
-	fileExists := func(fileName string) bool {
-		_, err := os.Stat(filepath.Join(dir, bootstrapFilenames.DirnameExecutionState, fileName))
-		return err == nil
-	}
-
-	// if there is a root checkpoint file, then copy that file over
-	if fileExists(bootstrapFilenames.FilenameWALRootCheckpoint) {
-		filename = bootstrapFilenames.FilenameWALRootCheckpoint
-	} else if fileExists(firstCheckpointFilename) {
-		// else if there is a checkpoint file, then copy that file over
-		filename = firstCheckpointFilename
-	} else {
-		filePath := filepath.Join(dir, bootstrapFilenames.DirnameExecutionState, firstCheckpointFilename)
-
-		// include absolute path of the missing file in the error message
-		absPath, err := filepath.Abs(filePath)
-		if err != nil {
-			absPath = filePath
-		}
-
-		return fmt.Errorf("execution state file not found: %v", absPath)
-	}
-
-	// copy from the bootstrap folder to the execution state folder
-	src := filepath.Join(dir, bootstrapFilenames.DirnameExecutionState, filename)
-	dst := filepath.Join(trie, filename)
-
-	in, err := os.Open(src)
-	if err != nil {
-		return err
-	}
-	defer in.Close()
-
-	// It's possible that the trie dir does not yet exist. If not this will create the the required path
-	err = os.MkdirAll(trie, 0700)
-	if err != nil {
-		return err
-	}
-
-	out, err := os.Create(dst)
-	if err != nil {
-		return err
-	}
-	defer out.Close()
-
-	_, err = io.Copy(out, in)
-	if err != nil {
-		return err
-	}
-
-	fmt.Printf("copied bootstrap state file from: %v, to: %v\n", src, dst)
-
-	return out.Close()
-}
-
-func logSysInfo(logger zerolog.Logger) error {
-
-	vmem, err := mem.VirtualMemory()
-	if err != nil {
-		return fmt.Errorf("failed to get virtual memory: %w", err)
-	}
-
-	info, err := cpu.Info()
-	if err != nil {
-		return fmt.Errorf("failed to get cpu info: %w", err)
-	}
-
-	logicalCores, err := cpu.Counts(true)
-	if err != nil {
-		return fmt.Errorf("failed to get logical cores: %w", err)
-	}
-
-	physicalCores, err := cpu.Counts(false)
-	if err != nil {
-		return fmt.Errorf("failed to get physical cores: %w", err)
-	}
-
-	if len(info) == 0 {
-		return fmt.Errorf("cpu info length is 0")
-	}
-
-	logger.Info().Msgf("CPU: ModelName=%s, MHz=%.0f, Family=%s, Model=%s, Stepping=%d, Microcode=%s, PhysicalCores=%d, LogicalCores=%d",
-		info[0].ModelName, info[0].Mhz, info[0].Family, info[0].Model, info[0].Stepping, info[0].Microcode, physicalCores, logicalCores)
-
-	logger.Info().Msgf("RAM: Total=%d, Free=%d", vmem.Total, vmem.Free)
-
-	hostInfo, err := host.Info()
-	if err != nil {
-		return fmt.Errorf("failed to get platform info: %w", err)
-	}
-	logger.Info().Msgf("OS: OS=%s, Platform=%s, PlatformVersion=%s, KernelVersion=%s, Uptime: %d",
-		hostInfo.OS, hostInfo.Platform, hostInfo.PlatformVersion, hostInfo.KernelVersion, hostInfo.Uptime)
-
-	// goruntime.GOMAXPROCS(0) doesn't modify any settings.
-	logger.Info().Msgf("GO: GoVersion=%s, GOMAXPROCS=%d, NumCPU=%d",
-		goruntime.Version(), goruntime.GOMAXPROCS(0), goruntime.NumCPU())
-
-	return nil
-=======
->>>>>>> 9dc2f7ba
 }