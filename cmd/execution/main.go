--- conflicted
+++ resolved
@@ -104,12 +104,8 @@
 		chdpDeliveryTimeout           uint
 		enableBlockDataUpload         bool
 		gcpBucketName                 string
-<<<<<<< HEAD
-		blockDataUploader             uploader.Uploader
-=======
 		s3BucketName                  string
 		blockDataUploaders            []uploader.Uploader
->>>>>>> 662885b8
 		blockDataUploaderMaxRetry     uint64 = 5
 		blockdataUploaderRetryTimeout        = 1 * time.Second
 	)
@@ -140,22 +136,9 @@
 			flags.UintVar(&chdpQueryTimeout, "chunk-data-pack-query-timeout-sec", 10, "number of seconds to determine a chunk data pack query being slow")
 			flags.UintVar(&chdpDeliveryTimeout, "chunk-data-pack-delivery-timeout-sec", 10, "number of seconds to determine a chunk data pack response delivery being slow")
 			flags.BoolVar(&pauseExecution, "pause-execution", false, "pause the execution. when set to true, no block will be executed, but still be able to serve queries")
-<<<<<<< HEAD
-			flags.BoolVar(&enableBlockDataUpload, "enable-blockdata-upload", false, "enable uploading block data to GCP Bucket")
-			flags.StringVar(&gcpBucketName, "gcp-bucket-name", "", "GCP Bucket name for block data uploader")
-		}).
-		ValidateFlags(func() error {
-			if enableBlockDataUpload {
-				if gcpBucketName == "" {
-					return fmt.Errorf("invalid flag. gcp-bucket-name required when blockdata-uploader is enabled")
-				}
-			}
-			return nil
-=======
 			flags.BoolVar(&enableBlockDataUpload, "enable-blockdata-upload", false, "enable uploading block data to Cloud Bucket")
 			flags.StringVar(&gcpBucketName, "gcp-bucket-name", "", "GCP Bucket name for block data uploader")
 			flags.StringVar(&s3BucketName, "s3-bucket-name", "", "S3 Bucket name for block data uploader")
->>>>>>> 662885b8
 		}).
 		ValidateFlags(func() error {
 			if enableBlockDataUpload {
@@ -205,16 +188,9 @@
 			pendingBlocks = buffer.NewPendingBlocks() // for following main chain consensus
 			return nil
 		}).
-<<<<<<< HEAD
-		Component("Block data uploader", func(builder cmd.NodeBuilder, node *cmd.NodeConfig) (module.ReadyDoneAware, error) {
-			if enableBlockDataUpload {
-
-				logger := node.Logger.With().Str("component_name", "block_data_uploader").Logger()
-=======
 		Component("GCP block data uploader", func(builder cmd.NodeBuilder, node *cmd.NodeConfig) (module.ReadyDoneAware, error) {
 			if enableBlockDataUpload && gcpBucketName != "" {
 				logger := node.Logger.With().Str("component_name", "gcp_block_data_uploader").Logger()
->>>>>>> 662885b8
 				gcpBucketUploader, err := uploader.NewGCPBucketUploader(
 					context.Background(),
 					gcpBucketName,
@@ -232,11 +208,7 @@
 					collector,
 				)
 
-<<<<<<< HEAD
-				blockDataUploader = asyncUploader
-=======
 				blockDataUploaders = append(blockDataUploaders, asyncUploader)
->>>>>>> 662885b8
 
 				return asyncUploader, nil
 			}
@@ -245,9 +217,6 @@
 			// It's functions will be once per startup/shutdown - non-measurable performance penalty
 			// blockDataUploader will stay nil and disable calling uploader at all
 			return &module.NoopReadDoneAware{}, nil
-<<<<<<< HEAD
-
-=======
 		}).
 		Component("S3 block data uploader", func(builder cmd.NodeBuilder, node *cmd.NodeConfig) (module.ReadyDoneAware, error) {
 			if enableBlockDataUpload && s3BucketName != "" {
@@ -282,7 +251,6 @@
 			// It's functions will be once per startup/shutdown - non-measurable performance penalty
 			// blockDataUploader will stay nil and disable calling uploader at all
 			return &module.NoopReadDoneAware{}, nil
->>>>>>> 662885b8
 		}).
 		Module("state deltas mempool", func(builder cmd.NodeBuilder, node *cmd.NodeConfig) error {
 			deltas, err = ingestion.NewDeltas(stateDeltasLimit)
@@ -372,11 +340,7 @@
 				cadenceExecutionCache,
 				committer,
 				scriptLogThreshold,
-<<<<<<< HEAD
-				blockDataUploader,
-=======
 				blockDataUploaders,
->>>>>>> 662885b8
 			)
 			if err != nil {
 				return nil, err
