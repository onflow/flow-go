--- conflicted
+++ resolved
@@ -11,10 +11,7 @@
 
 	awsconfig "github.com/aws/aws-sdk-go-v2/config"
 	"github.com/aws/aws-sdk-go-v2/service/s3"
-<<<<<<< HEAD
-=======
 	"github.com/onflow/cadence/runtime"
->>>>>>> ffce01d8
 	"github.com/spf13/pflag"
 
 	"github.com/onflow/flow-go/engine/execution/computation/computer/uploader"
@@ -143,10 +140,7 @@
 			flags.BoolVar(&pauseExecution, "pause-execution", false, "pause the execution. when set to true, no block will be executed, but still be able to serve queries")
 			flags.BoolVar(&enableBlockDataUpload, "enable-blockdata-upload", false, "enable uploading block data to Cloud Bucket")
 			flags.StringVar(&gcpBucketName, "gcp-bucket-name", "", "GCP Bucket name for block data uploader")
-<<<<<<< HEAD
-=======
 			flags.BoolVar(&atreeValidationEnabled, "atree-validation", false, "validates all atree values after mutations")
->>>>>>> ffce01d8
 			flags.StringVar(&s3BucketName, "s3-bucket-name", "", "S3 Bucket name for block data uploader")
 		}).
 		ValidateFlags(func() error {
@@ -236,7 +230,6 @@
 				if err != nil {
 					return nil, fmt.Errorf("failed to load AWS configuration: %w", err)
 				}
-<<<<<<< HEAD
 
 				client := s3.NewFromConfig(config)
 				s3Uploader := uploader.NewS3Uploader(
@@ -254,25 +247,6 @@
 				)
 				blockDataUploaders = append(blockDataUploaders, asyncUploader)
 
-=======
-
-				client := s3.NewFromConfig(config)
-				s3Uploader := uploader.NewS3Uploader(
-					ctx,
-					client,
-					s3BucketName,
-					logger,
-				)
-				asyncUploader := uploader.NewAsyncUploader(
-					s3Uploader,
-					blockdataUploaderRetryTimeout,
-					blockDataUploaderMaxRetry,
-					logger,
-					collector,
-				)
-				blockDataUploaders = append(blockDataUploaders, asyncUploader)
-
->>>>>>> ffce01d8
 				return asyncUploader, nil
 			}
 
