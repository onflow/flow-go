--- conflicted
+++ resolved
@@ -290,20 +290,6 @@
 			NetworkReceivedMessageCacheSize: p2p.DefaultReceiveCacheSize,
 			// By default we let networking layer trim connections to all nodes that
 			// are no longer part of protocol state.
-<<<<<<< HEAD
-			NetworkConnectionPruning:                   connection.ConnectionPruningEnabled,
-			PeerScoringEnabled:                         scoring.DefaultPeerScoringEnabled,
-			UnicastMessageRateLimit:                    0,
-			UnicastBandwidthRateLimit:                  0,
-			UnicastBandwidthBurstLimit:                 middleware.LargeMsgMaxUnicastMsgSize,
-			UnicastRateLimitLockoutDuration:            10,
-			UnicastRateLimitDryRun:                     true,
-			DNSCacheTTL:                                dns.DefaultTimeToLive,
-			LibP2PResourceManagerConfig:                p2pbuilder.DefaultResourceManagerConfig(),
-			ConnectionManagerConfig:                    connection.DefaultConnManagerConfig(),
-			DisallowListNotificationCacheSize:          distributor.DefaultDisallowListNotificationQueueCacheSize,
-			GossipSubRPCInspectorNotificationCacheSize: distributor.DefaultGossipSubInspectorNotificationQueueCacheSize,
-=======
 			NetworkConnectionPruning:        connection.ConnectionPruningEnabled,
 			GossipSubConfig:                 p2pbuilder.DefaultGossipSubConfig(),
 			UnicastMessageRateLimit:         0,
@@ -314,7 +300,8 @@
 			DNSCacheTTL:                     dns.DefaultTimeToLive,
 			LibP2PResourceManagerConfig:     p2pbuilder.DefaultResourceManagerConfig(),
 			ConnectionManagerConfig:         connection.DefaultConnManagerConfig(),
->>>>>>> 7ca145f2
+			GossipSubRPCInspectorNotificationCacheSize: distributor.DefaultGossipSubInspectorNotificationQueueCacheSize,
+			DisallowListNotificationCacheSize:          distributor.DefaultDisallowListNotificationQueueCacheSize,
 		},
 		nodeIDHex:        NotSet,
 		AdminAddr:        NotSet,
