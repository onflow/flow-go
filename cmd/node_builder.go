package cmd

import (
	"context"
	"os"
	"path/filepath"
	"runtime"
	"time"

	"github.com/dgraph-io/badger/v2"
	madns "github.com/multiformats/go-multiaddr-dns"
	"github.com/prometheus/client_golang/prometheus"
	"github.com/rs/zerolog"
	"github.com/spf13/pflag"

	"github.com/onflow/flow-go/crypto"

	"github.com/onflow/flow-go/module/compliance"

	"github.com/onflow/flow-go/admin/commands"
	"github.com/onflow/flow-go/fvm"
	"github.com/onflow/flow-go/model/flow"
	"github.com/onflow/flow-go/module"
	"github.com/onflow/flow-go/module/component"
	"github.com/onflow/flow-go/module/id"
	"github.com/onflow/flow-go/module/synchronization"
	"github.com/onflow/flow-go/network"
	"github.com/onflow/flow-go/network/codec/cbor"
	"github.com/onflow/flow-go/network/p2p"
	"github.com/onflow/flow-go/state/protocol"
	"github.com/onflow/flow-go/state/protocol/events"
	bstorage "github.com/onflow/flow-go/storage/badger"
)

const NotSet = "not set"

type BuilderFunc func(nodeConfig *NodeConfig) error
type ReadyDoneFactory func(node *NodeConfig) (module.ReadyDoneAware, error)

// NodeBuilder declares the initialization methods needed to bootstrap up a Flow node
type NodeBuilder interface {
	// BaseFlags reads the command line arguments common to all nodes
	BaseFlags()

	// ExtraFlags reads the node specific command line arguments and adds it to the FlagSet
	ExtraFlags(f func(*pflag.FlagSet)) NodeBuilder

	// ParseAndPrintFlags parses and validates all the command line arguments
	ParseAndPrintFlags() error

	// Initialize performs all the initialization needed at the very start of a node
	Initialize() error

	// PrintBuildVersionDetails prints the node software build version
	PrintBuildVersionDetails()

	// InitIDProviders initializes the ID providers needed by various components
	InitIDProviders()

	// EnqueueNetworkInit enqueues the default networking layer.
	EnqueueNetworkInit()

	// EnqueueMetricsServerInit enqueues the metrics component.
	EnqueueMetricsServerInit()

	// EnqueueTracer enqueues the Tracer component.
	EnqueueTracer()

	// Module enables setting up dependencies of the engine with the builder context
	Module(name string, f BuilderFunc) NodeBuilder

	// Component adds a new component to the node that conforms to the ReadyDoneAware
	// interface, and throws a Fatal() when an irrecoverable error is encountered.
	//
	// The ReadyDoneFactory may return either a `Component` or `ReadyDoneAware` instance.
	// In both cases, the object is started according to its interface when the node is run,
	// and the node will wait for the component to exit gracefully.
	Component(name string, f ReadyDoneFactory) NodeBuilder

	// RestartableComponent adds a new component to the node that conforms to the ReadyDoneAware
	// interface, and calls the provided error handler when an irrecoverable error is encountered.
	// Use RestartableComponent if the component is not critical to the node's safe operation and
	// can/should be independently restarted when an irrecoverable error is encountered.
	//
	// Any irrecoverable errors thrown by the component will be passed to the provided error handler.
	RestartableComponent(name string, f ReadyDoneFactory, errorHandler component.OnError) NodeBuilder

	// ShutdownFunc adds a callback function that is called after all components have exited.
	// All shutdown functions are called regardless of errors returned by previous callbacks. Any
	// errors returned are captured and passed to the caller.
	ShutdownFunc(fn func() error) NodeBuilder

	// AdminCommand registers a new admin command with the admin server
	AdminCommand(command string, f func(config *NodeConfig) commands.AdminCommand) NodeBuilder

	// MustNot asserts that the given error must not occur.
	// If the error is nil, returns a nil log event (which acts as a no-op).
	// If the error is not nil, returns a fatal log event containing the error.
	MustNot(err error) *zerolog.Event

	// Build finalizes the node configuration in preparation for start and returns a Node
	// object that can be run
	Build() (Node, error)

	// PreInit registers a new PreInit function.
	// PreInit functions run before the protocol state is initialized or any other modules or components are initialized
	PreInit(f BuilderFunc) NodeBuilder

	// PostInit registers a new PreInit function.
	// PostInit functions run after the protocol state has been initialized but before any other modules or components
	// are initialized
	PostInit(f BuilderFunc) NodeBuilder

	// RegisterBadgerMetrics registers all badger related metrics
	RegisterBadgerMetrics() error

	// ValidateFlags sets any custom validation rules for the command line flags,
	// for example where certain combinations aren't allowed
	ValidateFlags(func() error) NodeBuilder
}

// BaseConfig is the general config for the NodeBuilder and the command line params
// For a node running as a standalone process, the config fields will be populated from the command line params,
// while for a node running as a library, the config fields are expected to be initialized by the caller.
type BaseConfig struct {
<<<<<<< HEAD
	nodeIDHex                   string
	AdminAddr                   string
	AdminCert                   string
	AdminKey                    string
	AdminClientCAs              string
	BindAddr                    string
	NodeRole                    string
	DynamicStartupANAddress     string
	DynamicStartupANPubkey      string
	DynamicStartupEpochPhase    string
	DynamicStartupEpoch         string
	DynamicStartupSleepInterval time.Duration
	datadir                     string
	secretsdir                  string
	secretsDBEnabled            bool
	InsecureSecretsDB           bool
	level                       string
	metricsPort                 uint
	BootstrapDir                string
	PeerUpdateInterval          time.Duration
	UnicastMessageTimeout       time.Duration
	DNSCacheTTL                 time.Duration
	profilerEnabled             bool
	profilerDir                 string
	profilerInterval            time.Duration
	profilerDuration            time.Duration
	profilerMemProfileRate      int
	tracerEnabled               bool
	tracerSensitivity           uint
	MetricsEnabled              bool
	guaranteesCacheSize         uint
	receiptsCacheSize           uint
	db                          *badger.DB
	PreferredUnicastProtocols   []string

	// NetworkConnectionPruning determines whether connections to nodes
	// that are not part of protocol state should be trimmed
	// TODO: solely a fallback mechanism, can be removed upon reliable behavior in production.
	NetworkConnectionPruning bool

=======
	nodeIDHex                       string
	AdminAddr                       string
	AdminCert                       string
	AdminKey                        string
	AdminClientCAs                  string
	BindAddr                        string
	NodeRole                        string
	DynamicStartupANAddress         string
	DynamicStartupANPubkey          string
	DynamicStartupEpochPhase        string
	DynamicStartupEpoch             string
	DynamicStartupSleepInterval     time.Duration
	datadir                         string
	secretsdir                      string
	secretsDBEnabled                bool
	InsecureSecretsDB               bool
	level                           string
	metricsPort                     uint
	BootstrapDir                    string
	PeerUpdateInterval              time.Duration
	UnicastMessageTimeout           time.Duration
	DNSCacheTTL                     time.Duration
	profilerEnabled                 bool
	uploaderEnabled                 bool
	profilerDir                     string
	profilerInterval                time.Duration
	profilerDuration                time.Duration
	profilerMemProfileRate          int
	tracerEnabled                   bool
	tracerSensitivity               uint
	MetricsEnabled                  bool
	guaranteesCacheSize             uint
	receiptsCacheSize               uint
	db                              *badger.DB
	PreferredUnicastProtocols       []string
>>>>>>> dea948b4
	NetworkReceivedMessageCacheSize uint32
	HeroCacheMetricsEnable          bool
	SyncCoreConfig                  synchronization.Config
	CodecFactory                    func() network.Codec
	// ComplianceConfig configures either the compliance engine (consensus nodes)
	// or the follower engine (all other node roles)
	ComplianceConfig compliance.Config
}

// NodeConfig contains all the derived parameters such the NodeID, private keys etc. and initialized instances of
// structs such as DB, Network etc. The NodeConfig is composed of the BaseConfig and is updated in the
// NodeBuilder functions as a node is bootstrapped.
type NodeConfig struct {
	Cancel context.CancelFunc // cancel function for the context that is passed to the networking layer
	BaseConfig
	Logger            zerolog.Logger
	NodeID            flow.Identifier
	Me                module.Local
	Tracer            module.Tracer
	MetricsRegisterer prometheus.Registerer
	Metrics           Metrics
	DB                *badger.DB
	SecretsDB         *badger.DB
	Storage           Storage
	ProtocolEvents    *events.Distributor
	State             protocol.State
	Resolver          madns.BasicResolver
	Middleware        network.Middleware
	Network           network.Network
	ConduitFactory    network.ConduitFactory
	PingService       network.PingService
	MsgValidators     []network.MessageValidator
	FvmOptions        []fvm.Option
	StakingKey        crypto.PrivateKey
	NetworkKey        crypto.PrivateKey

	// ID providers
	IdentityProvider             id.IdentityProvider
	IDTranslator                 p2p.IDTranslator
	SyncEngineIdentifierProvider id.IdentifierProvider

	// root state information
	RootSnapshot protocol.Snapshot
	// cached properties of RootSnapshot for convenience
	RootBlock   *flow.Block
	RootQC      *flow.QuorumCertificate
	RootResult  *flow.ExecutionResult
	RootSeal    *flow.Seal
	RootChainID flow.ChainID
	SporkID     flow.Identifier

	// bootstrapping options
	SkipNwAddressBasedValidations bool
}

func DefaultBaseConfig() *BaseConfig {
	homedir, _ := os.UserHomeDir()
	datadir := filepath.Join(homedir, ".flow", "database")

	// NOTE: if the codec used in the network component is ever changed any code relying on
	// the message format specific to the codec must be updated. i.e: the AuthorizedSenderValidator.
	codecFactory := func() network.Codec { return cbor.NewCodec() }

	return &BaseConfig{
		nodeIDHex:                       NotSet,
		AdminAddr:                       NotSet,
		AdminCert:                       NotSet,
		AdminKey:                        NotSet,
		AdminClientCAs:                  NotSet,
		BindAddr:                        NotSet,
		BootstrapDir:                    "bootstrap",
		datadir:                         datadir,
		secretsdir:                      NotSet,
		secretsDBEnabled:                true,
		level:                           "info",
		PeerUpdateInterval:              p2p.DefaultPeerUpdateInterval,
		UnicastMessageTimeout:           p2p.DefaultUnicastTimeout,
		metricsPort:                     8080,
		profilerEnabled:                 false,
		uploaderEnabled:                 false,
		profilerDir:                     "profiler",
		profilerInterval:                15 * time.Minute,
		profilerDuration:                10 * time.Second,
		profilerMemProfileRate:          runtime.MemProfileRate,
		tracerEnabled:                   false,
		tracerSensitivity:               4,
		MetricsEnabled:                  true,
		receiptsCacheSize:               bstorage.DefaultCacheSize,
		guaranteesCacheSize:             bstorage.DefaultCacheSize,
		NetworkReceivedMessageCacheSize: p2p.DefaultReceiveCacheSize,

		// By default we let networking layer trim connections to all nodes that
		// are no longer part of protocol state.
		NetworkConnectionPruning: p2p.ConnectionPruningEnabled,

		HeroCacheMetricsEnable: false,
		SyncCoreConfig:         synchronization.DefaultConfig(),
		CodecFactory:           codecFactory,
		ComplianceConfig:       compliance.DefaultConfig(),
	}
}<|MERGE_RESOLUTION|>--- conflicted
+++ resolved
@@ -123,48 +123,6 @@
 // For a node running as a standalone process, the config fields will be populated from the command line params,
 // while for a node running as a library, the config fields are expected to be initialized by the caller.
 type BaseConfig struct {
-<<<<<<< HEAD
-	nodeIDHex                   string
-	AdminAddr                   string
-	AdminCert                   string
-	AdminKey                    string
-	AdminClientCAs              string
-	BindAddr                    string
-	NodeRole                    string
-	DynamicStartupANAddress     string
-	DynamicStartupANPubkey      string
-	DynamicStartupEpochPhase    string
-	DynamicStartupEpoch         string
-	DynamicStartupSleepInterval time.Duration
-	datadir                     string
-	secretsdir                  string
-	secretsDBEnabled            bool
-	InsecureSecretsDB           bool
-	level                       string
-	metricsPort                 uint
-	BootstrapDir                string
-	PeerUpdateInterval          time.Duration
-	UnicastMessageTimeout       time.Duration
-	DNSCacheTTL                 time.Duration
-	profilerEnabled             bool
-	profilerDir                 string
-	profilerInterval            time.Duration
-	profilerDuration            time.Duration
-	profilerMemProfileRate      int
-	tracerEnabled               bool
-	tracerSensitivity           uint
-	MetricsEnabled              bool
-	guaranteesCacheSize         uint
-	receiptsCacheSize           uint
-	db                          *badger.DB
-	PreferredUnicastProtocols   []string
-
-	// NetworkConnectionPruning determines whether connections to nodes
-	// that are not part of protocol state should be trimmed
-	// TODO: solely a fallback mechanism, can be removed upon reliable behavior in production.
-	NetworkConnectionPruning bool
-
-=======
 	nodeIDHex                       string
 	AdminAddr                       string
 	AdminCert                       string
@@ -200,7 +158,10 @@
 	receiptsCacheSize               uint
 	db                              *badger.DB
 	PreferredUnicastProtocols       []string
->>>>>>> dea948b4
+	// NetworkConnectionPruning determines whether connections to nodes
+	// that are not part of protocol state should be trimmed
+	// TODO: solely a fallback mechanism, can be removed upon reliable behavior in production.
+	NetworkConnectionPruning bool
 	NetworkReceivedMessageCacheSize uint32
 	HeroCacheMetricsEnable          bool
 	SyncCoreConfig                  synchronization.Config
