--- conflicted
+++ resolved
@@ -201,11 +201,9 @@
 	DisallowListNotificationCacheSize uint32
 	// UnicastRateLimitersConfig configuration for all unicast rate limiters.
 	UnicastRateLimitersConfig *UnicastRateLimitersConfig
-<<<<<<< HEAD
+	AlspConfig                *AlspConfig
 	// GossipSubRpcInspectorSuite rpc inspector suite.
 	GossipSubRpcInspectorSuite p2p.GossipSubInspectorSuite
-=======
-	AlspConfig                *AlspConfig
 }
 
 // AlspConfig is the config for the Application Layer Spam Prevention (ALSP) protocol.
@@ -219,7 +217,6 @@
 	// This is useful for managing production incidents.
 	// Note: under normal circumstances, the ALSP module should not be disabled.
 	DisablePenalty bool
->>>>>>> 378baae2
 }
 
 // UnicastRateLimitersConfig unicast rate limiter configuration for the message and bandwidth rate limiters.
