package cmd

import (
	"context"
	"os"
	"path/filepath"
	"time"

	"github.com/onflow/flow-go/network/p2p/p2pbuilder"

	"github.com/dgraph-io/badger/v2"
	madns "github.com/multiformats/go-multiaddr-dns"
	"github.com/prometheus/client_golang/prometheus"
	"github.com/rs/zerolog"
	"github.com/spf13/pflag"

	"github.com/onflow/flow-go/admin/commands"
	"github.com/onflow/flow-go/crypto"
	"github.com/onflow/flow-go/fvm"
	"github.com/onflow/flow-go/model/flow"
	"github.com/onflow/flow-go/module"
	"github.com/onflow/flow-go/module/chainsync"
	"github.com/onflow/flow-go/module/compliance"
	"github.com/onflow/flow-go/module/component"
	"github.com/onflow/flow-go/module/profiler"
	"github.com/onflow/flow-go/module/updatable_configs"
	"github.com/onflow/flow-go/network"
	"github.com/onflow/flow-go/network/codec/cbor"
	"github.com/onflow/flow-go/network/p2p"
	"github.com/onflow/flow-go/network/p2p/connection"
	"github.com/onflow/flow-go/network/p2p/dns"
	"github.com/onflow/flow-go/network/p2p/middleware"
	"github.com/onflow/flow-go/network/p2p/scoring"
	"github.com/onflow/flow-go/state/protocol"
	"github.com/onflow/flow-go/state/protocol/events"
	bstorage "github.com/onflow/flow-go/storage/badger"
	"github.com/onflow/flow-go/utils/grpcutils"
)

const NotSet = "not set"

type BuilderFunc func(nodeConfig *NodeConfig) error
type ReadyDoneFactory func(node *NodeConfig) (module.ReadyDoneAware, error)

// NodeBuilder declares the initialization methods needed to bootstrap up a Flow node
type NodeBuilder interface {
	// BaseFlags reads the command line arguments common to all nodes
	BaseFlags()

	// ExtraFlags reads the node specific command line arguments and adds it to the FlagSet
	ExtraFlags(f func(*pflag.FlagSet)) NodeBuilder

	// ParseAndPrintFlags parses and validates all the command line arguments
	ParseAndPrintFlags() error

	// Initialize performs all the initialization needed at the very start of a node
	Initialize() error

	// PrintBuildVersionDetails prints the node software build version
	PrintBuildVersionDetails()

	// InitIDProviders initializes the ID providers needed by various components
	InitIDProviders()

	// EnqueueNetworkInit enqueues the default networking layer.
	EnqueueNetworkInit()

	// EnqueueMetricsServerInit enqueues the metrics component.
	EnqueueMetricsServerInit()

	// EnqueueTracer enqueues the Tracer component.
	EnqueueTracer()

	// Module enables setting up dependencies of the engine with the builder context
	Module(name string, f BuilderFunc) NodeBuilder

	// Component adds a new component to the node that conforms to the ReadyDoneAware
	// interface, and throws a Fatal() when an irrecoverable error is encountered.
	//
	// The ReadyDoneFactory may return either a `Component` or `ReadyDoneAware` instance.
	// In both cases, the object is started according to its interface when the node is run,
	// and the node will wait for the component to exit gracefully.
	Component(name string, f ReadyDoneFactory) NodeBuilder

	// DependableComponent adds a new component to the node that conforms to the ReadyDoneAware
	// interface. The builder will wait until all of the components in the dependencies list are ready
	// before constructing the component.
	//
	// The ReadyDoneFactory may return either a `Component` or `ReadyDoneAware` instance.
	// In both cases, the object is started when the node is run, and the node will wait for the
	// component to exit gracefully.
	//
	// IMPORTANT: Dependable components are started in parallel with no guaranteed run order, so all
	// dependencies must be initialized outside of the ReadyDoneFactory, and their `Ready()` method
	// MUST be idempotent.
	DependableComponent(name string, f ReadyDoneFactory, dependencies *DependencyList) NodeBuilder

	// RestartableComponent adds a new component to the node that conforms to the ReadyDoneAware
	// interface, and calls the provided error handler when an irrecoverable error is encountered.
	// Use RestartableComponent if the component is not critical to the node's safe operation and
	// can/should be independently restarted when an irrecoverable error is encountered.
	//
	// Any irrecoverable errors thrown by the component will be passed to the provided error handler.
	RestartableComponent(name string, f ReadyDoneFactory, errorHandler component.OnError) NodeBuilder

	// ShutdownFunc adds a callback function that is called after all components have exited.
	// All shutdown functions are called regardless of errors returned by previous callbacks. Any
	// errors returned are captured and passed to the caller.
	ShutdownFunc(fn func() error) NodeBuilder

	// AdminCommand registers a new admin command with the admin server
	AdminCommand(command string, f func(config *NodeConfig) commands.AdminCommand) NodeBuilder

	// Build finalizes the node configuration in preparation for start and returns a Node
	// object that can be run
	Build() (Node, error)

	// PreInit registers a new PreInit function.
	// PreInit functions run before the protocol state is initialized or any other modules or components are initialized
	PreInit(f BuilderFunc) NodeBuilder

	// PostInit registers a new PreInit function.
	// PostInit functions run after the protocol state has been initialized but before any other modules or components
	// are initialized
	PostInit(f BuilderFunc) NodeBuilder

	// RegisterBadgerMetrics registers all badger related metrics
	RegisterBadgerMetrics() error

	// ValidateFlags sets any custom validation rules for the command line flags,
	// for example where certain combinations aren't allowed
	ValidateFlags(func() error) NodeBuilder
}

// BaseConfig is the general config for the NodeBuilder and the command line params
// For a node running as a standalone process, the config fields will be populated from the command line params,
// while for a node running as a library, the config fields are expected to be initialized by the caller.
type BaseConfig struct {
<<<<<<< HEAD
	nodeIDHex                       string
	AdminAddr                       string
	AdminCert                       string
	AdminKey                        string
	AdminClientCAs                  string
	BindAddr                        string
	NodeRole                        string
	datadir                         string
	secretsdir                      string
	secretsDBEnabled                bool
	level                           string
	metricsPort                     uint
	BootstrapDir                    string
	PeerUpdateInterval              time.Duration
	UnicastMessageTimeout           time.Duration
	DNSCacheTTL                     time.Duration
	profilerEnabled                 bool
	profilerDir                     string
	profilerInterval                time.Duration
	profilerDuration                time.Duration
	TlsCert                         string
	TlsKey                          string
	tracerEnabled                   bool
	tracerSensitivity               uint
	metricsEnabled                  bool
	guaranteesCacheSize             uint
	receiptsCacheSize               uint
	db                              *badger.DB
	LibP2PStreamCompression         string
	NetworkReceivedMessageCacheSize int
=======
	NetworkConfig
	nodeIDHex                   string
	AdminAddr                   string
	AdminCert                   string
	AdminKey                    string
	AdminClientCAs              string
	AdminMaxMsgSize             uint
	BindAddr                    string
	NodeRole                    string
	DynamicStartupANAddress     string
	DynamicStartupANPubkey      string
	DynamicStartupEpochPhase    string
	DynamicStartupEpoch         string
	DynamicStartupSleepInterval time.Duration
	datadir                     string
	secretsdir                  string
	secretsDBEnabled            bool
	InsecureSecretsDB           bool
	level                       string
	debugLogLimit               uint32
	metricsPort                 uint
	BootstrapDir                string
	profilerConfig              profiler.ProfilerConfig
	tracerEnabled               bool
	tracerSensitivity           uint
	MetricsEnabled              bool
	guaranteesCacheSize         uint
	receiptsCacheSize           uint
	db                          *badger.DB
	HeroCacheMetricsEnable      bool
	SyncCoreConfig              chainsync.Config
	CodecFactory                func() network.Codec
	LibP2PNode                  p2p.LibP2PNode
	// ComplianceConfig configures either the compliance engine (consensus nodes)
	// or the follower engine (all other node roles)
	ComplianceConfig compliance.Config
}

type NetworkConfig struct {
	// NetworkConnectionPruning determines whether connections to nodes
	// that are not part of protocol state should be trimmed
	// TODO: solely a fallback mechanism, can be removed upon reliable behavior in production.
	NetworkConnectionPruning bool

	PeerScoringEnabled              bool // enables peer scoring on pubsub
	PreferredUnicastProtocols       []string
	NetworkReceivedMessageCacheSize uint32
	// UnicastRateLimitDryRun will disable connection disconnects and gating when unicast rate limiters are configured
	UnicastRateLimitDryRun bool
	//UnicastRateLimitLockoutDuration the number of seconds a peer will be forced to wait before being allowed to successful reconnect to the node
	// after being rate limited.
	UnicastRateLimitLockoutDuration time.Duration
	// UnicastMessageRateLimit amount of unicast messages that can be sent by a peer per second.
	UnicastMessageRateLimit int
	// UnicastBandwidthRateLimit bandwidth size in bytes a peer is allowed to send via unicast streams per second.
	UnicastBandwidthRateLimit int
	// UnicastBandwidthBurstLimit bandwidth size in bytes a peer is allowed to send via unicast streams at once.
	UnicastBandwidthBurstLimit  int
	PeerUpdateInterval          time.Duration
	UnicastMessageTimeout       time.Duration
	DNSCacheTTL                 time.Duration
	LibP2PResourceManagerConfig *p2pbuilder.ResourceManagerConfig
>>>>>>> fdb0ee43
}

// NodeConfig contains all the derived parameters such the NodeID, private keys etc. and initialized instances of
// structs such as DB, Network etc. The NodeConfig is composed of the BaseConfig and is updated in the
// NodeBuilder functions as a node is bootstrapped.
type NodeConfig struct {
	Cancel context.CancelFunc // cancel function for the context that is passed to the networking layer
	BaseConfig
	Logger            zerolog.Logger
	NodeID            flow.Identifier
	Me                module.Local
	Tracer            module.Tracer
	ConfigManager     *updatable_configs.Manager
	MetricsRegisterer prometheus.Registerer
	Metrics           Metrics
	DB                *badger.DB
	SecretsDB         *badger.DB
	Storage           Storage
	ProtocolEvents    *events.Distributor
	State             protocol.State
	Resolver          madns.BasicResolver
	Middleware        network.Middleware
	Network           network.Network
	PingService       network.PingService
	MsgValidators     []network.MessageValidator
	FvmOptions        []fvm.Option
	StakingKey        crypto.PrivateKey
	NetworkKey        crypto.PrivateKey

	// list of dependencies for network peer manager startup
	PeerManagerDependencies *DependencyList
	// ReadyDoneAware implementation of the network middleware for DependableComponents
	middlewareDependable *module.ProxiedReadyDoneAware

	// ID providers
	IdentityProvider             module.IdentityProvider
	IDTranslator                 p2p.IDTranslator
	SyncEngineIdentifierProvider module.IdentifierProvider

	// root state information
	RootSnapshot protocol.Snapshot
	// cached properties of RootSnapshot for convenience
	RootBlock   *flow.Block
	RootQC      *flow.QuorumCertificate
	RootResult  *flow.ExecutionResult
	RootSeal    *flow.Seal
	RootChainID flow.ChainID
	SporkID     flow.Identifier

	// bootstrapping options
	SkipNwAddressBasedValidations bool
}

func DefaultBaseConfig() *BaseConfig {
	homedir, _ := os.UserHomeDir()
	datadir := filepath.Join(homedir, ".flow", "database")

	// NOTE: if the codec used in the network component is ever changed any code relying on
	// the message format specific to the codec must be updated. i.e: the AuthorizedSenderValidator.
	codecFactory := func() network.Codec { return cbor.NewCodec() }

	return &BaseConfig{
<<<<<<< HEAD
		nodeIDHex:                       NotSet,
		AdminAddr:                       NotSet,
		AdminCert:                       NotSet,
		AdminKey:                        NotSet,
		AdminClientCAs:                  NotSet,
		BindAddr:                        NotSet,
		BootstrapDir:                    "bootstrap",
		datadir:                         datadir,
		secretsdir:                      NotSet,
		secretsDBEnabled:                true,
		level:                           "info",
		PeerUpdateInterval:              p2p.DefaultPeerUpdateInterval,
		UnicastMessageTimeout:           p2p.DefaultUnicastTimeout,
		metricsPort:                     8080,
		profilerEnabled:                 false,
		profilerDir:                     "profiler",
		profilerInterval:                15 * time.Minute,
		profilerDuration:                10 * time.Second,
		TlsCert:                         NotSet,
		TlsKey:                          NotSet,
		tracerEnabled:                   false,
		tracerSensitivity:               4,
		metricsEnabled:                  true,
		receiptsCacheSize:               bstorage.DefaultCacheSize,
		guaranteesCacheSize:             bstorage.DefaultCacheSize,
		LibP2PStreamCompression:         p2p.NoCompression,
		NetworkReceivedMessageCacheSize: p2p.DefaultCacheSize,
=======
		NetworkConfig: NetworkConfig{
			PeerUpdateInterval:              connection.DefaultPeerUpdateInterval,
			UnicastMessageTimeout:           middleware.DefaultUnicastTimeout,
			NetworkReceivedMessageCacheSize: p2p.DefaultReceiveCacheSize,
			// By default we let networking layer trim connections to all nodes that
			// are no longer part of protocol state.
			NetworkConnectionPruning:        connection.ConnectionPruningEnabled,
			PeerScoringEnabled:              scoring.DefaultPeerScoringEnabled,
			UnicastMessageRateLimit:         0,
			UnicastBandwidthRateLimit:       0,
			UnicastBandwidthBurstLimit:      middleware.LargeMsgMaxUnicastMsgSize,
			UnicastRateLimitLockoutDuration: 10,
			UnicastRateLimitDryRun:          true,
			DNSCacheTTL:                     dns.DefaultTimeToLive,
			LibP2PResourceManagerConfig:     p2pbuilder.DefaultResourceManagerConfig(),
		},
		nodeIDHex:        NotSet,
		AdminAddr:        NotSet,
		AdminCert:        NotSet,
		AdminKey:         NotSet,
		AdminClientCAs:   NotSet,
		AdminMaxMsgSize:  grpcutils.DefaultMaxMsgSize,
		BindAddr:         NotSet,
		BootstrapDir:     "bootstrap",
		datadir:          datadir,
		secretsdir:       NotSet,
		secretsDBEnabled: true,
		level:            "info",
		debugLogLimit:    2000,

		metricsPort:         8080,
		tracerEnabled:       false,
		tracerSensitivity:   4,
		MetricsEnabled:      true,
		receiptsCacheSize:   bstorage.DefaultCacheSize,
		guaranteesCacheSize: bstorage.DefaultCacheSize,

		profilerConfig: profiler.ProfilerConfig{
			Enabled:         false,
			UploaderEnabled: false,

			Dir:      "profiler",
			Interval: 15 * time.Minute,
			Duration: 10 * time.Second,
		},

		HeroCacheMetricsEnable: false,
		SyncCoreConfig:         chainsync.DefaultConfig(),
		CodecFactory:           codecFactory,
		ComplianceConfig:       compliance.DefaultConfig(),
>>>>>>> fdb0ee43
	}
}

// DependencyList is a slice of ReadyDoneAware implementations that are used by DependableComponent
// to define the list of depenencies that must be ready before starting the component.
type DependencyList struct {
	components []module.ReadyDoneAware
}

func NewDependencyList(components ...module.ReadyDoneAware) *DependencyList {
	return &DependencyList{
		components: components,
	}
}

// Add adds a new ReadyDoneAware implementation to the list of dependencies.
func (d *DependencyList) Add(component module.ReadyDoneAware) {
	d.components = append(d.components, component)
}<|MERGE_RESOLUTION|>--- conflicted
+++ resolved
@@ -136,38 +136,6 @@
 // For a node running as a standalone process, the config fields will be populated from the command line params,
 // while for a node running as a library, the config fields are expected to be initialized by the caller.
 type BaseConfig struct {
-<<<<<<< HEAD
-	nodeIDHex                       string
-	AdminAddr                       string
-	AdminCert                       string
-	AdminKey                        string
-	AdminClientCAs                  string
-	BindAddr                        string
-	NodeRole                        string
-	datadir                         string
-	secretsdir                      string
-	secretsDBEnabled                bool
-	level                           string
-	metricsPort                     uint
-	BootstrapDir                    string
-	PeerUpdateInterval              time.Duration
-	UnicastMessageTimeout           time.Duration
-	DNSCacheTTL                     time.Duration
-	profilerEnabled                 bool
-	profilerDir                     string
-	profilerInterval                time.Duration
-	profilerDuration                time.Duration
-	TlsCert                         string
-	TlsKey                          string
-	tracerEnabled                   bool
-	tracerSensitivity               uint
-	metricsEnabled                  bool
-	guaranteesCacheSize             uint
-	receiptsCacheSize               uint
-	db                              *badger.DB
-	LibP2PStreamCompression         string
-	NetworkReceivedMessageCacheSize int
-=======
 	NetworkConfig
 	nodeIDHex                   string
 	AdminAddr                   string
@@ -175,6 +143,8 @@
 	AdminKey                    string
 	AdminClientCAs              string
 	AdminMaxMsgSize             uint
+	TlsCert                     string
+	TlsKey                      string
 	BindAddr                    string
 	NodeRole                    string
 	DynamicStartupANAddress     string
@@ -230,7 +200,6 @@
 	UnicastMessageTimeout       time.Duration
 	DNSCacheTTL                 time.Duration
 	LibP2PResourceManagerConfig *p2pbuilder.ResourceManagerConfig
->>>>>>> fdb0ee43
 }
 
 // NodeConfig contains all the derived parameters such the NodeID, private keys etc. and initialized instances of
@@ -293,35 +262,6 @@
 	codecFactory := func() network.Codec { return cbor.NewCodec() }
 
 	return &BaseConfig{
-<<<<<<< HEAD
-		nodeIDHex:                       NotSet,
-		AdminAddr:                       NotSet,
-		AdminCert:                       NotSet,
-		AdminKey:                        NotSet,
-		AdminClientCAs:                  NotSet,
-		BindAddr:                        NotSet,
-		BootstrapDir:                    "bootstrap",
-		datadir:                         datadir,
-		secretsdir:                      NotSet,
-		secretsDBEnabled:                true,
-		level:                           "info",
-		PeerUpdateInterval:              p2p.DefaultPeerUpdateInterval,
-		UnicastMessageTimeout:           p2p.DefaultUnicastTimeout,
-		metricsPort:                     8080,
-		profilerEnabled:                 false,
-		profilerDir:                     "profiler",
-		profilerInterval:                15 * time.Minute,
-		profilerDuration:                10 * time.Second,
-		TlsCert:                         NotSet,
-		TlsKey:                          NotSet,
-		tracerEnabled:                   false,
-		tracerSensitivity:               4,
-		metricsEnabled:                  true,
-		receiptsCacheSize:               bstorage.DefaultCacheSize,
-		guaranteesCacheSize:             bstorage.DefaultCacheSize,
-		LibP2PStreamCompression:         p2p.NoCompression,
-		NetworkReceivedMessageCacheSize: p2p.DefaultCacheSize,
-=======
 		NetworkConfig: NetworkConfig{
 			PeerUpdateInterval:              connection.DefaultPeerUpdateInterval,
 			UnicastMessageTimeout:           middleware.DefaultUnicastTimeout,
@@ -344,6 +284,8 @@
 		AdminKey:         NotSet,
 		AdminClientCAs:   NotSet,
 		AdminMaxMsgSize:  grpcutils.DefaultMaxMsgSize,
+		TlsCert:          NotSet,
+		TlsKey:           NotSet,
 		BindAddr:         NotSet,
 		BootstrapDir:     "bootstrap",
 		datadir:          datadir,
@@ -372,7 +314,6 @@
 		SyncCoreConfig:         chainsync.DefaultConfig(),
 		CodecFactory:           codecFactory,
 		ComplianceConfig:       compliance.DefaultConfig(),
->>>>>>> fdb0ee43
 	}
 }
 
