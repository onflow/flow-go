package cmd

import (
	"context"
	"os"
	"path/filepath"
	"time"

	"github.com/dgraph-io/badger/v2"
	"github.com/prometheus/client_golang/prometheus"
	"github.com/rs/zerolog"
	"github.com/spf13/pflag"

	"github.com/onflow/flow-go/admin"
	"github.com/onflow/flow-go/crypto"
	"github.com/onflow/flow-go/fvm"
	"github.com/onflow/flow-go/model/flow"
	"github.com/onflow/flow-go/module"
	"github.com/onflow/flow-go/module/id"
	"github.com/onflow/flow-go/module/local"
	"github.com/onflow/flow-go/network"
	"github.com/onflow/flow-go/network/p2p"
	"github.com/onflow/flow-go/state/protocol"
	"github.com/onflow/flow-go/state/protocol/events"
	bstorage "github.com/onflow/flow-go/storage/badger"
)

const NotSet = "not set"

// NodeBuilder declares the initialization methods needed to bootstrap up a Flow node
type NodeBuilder interface {
	module.ReadyDoneAware

	// BaseFlags reads the command line arguments common to all nodes
	BaseFlags()

	// ExtraFlags reads the node specific command line arguments and adds it to the FlagSet
	ExtraFlags(f func(*pflag.FlagSet)) NodeBuilder

	// ParseAndPrintFlags parses all the command line arguments
	ParseAndPrintFlags()

	// Initialize performs all the initialization needed at the very start of a node
	Initialize() error

	// PrintBuildVersionDetails prints the node software build version
	PrintBuildVersionDetails()

	// InitIDProviders initializes the ID providers needed by various components
	InitIDProviders()

	// EnqueueNetworkInit enqueues the default network component with the given context
	EnqueueNetworkInit(ctx context.Context)

	// EnqueueMetricsServerInit enqueues the metrics component
	EnqueueMetricsServerInit()

	// Enqueues the Tracer component
	EnqueueTracer()

	// Module enables setting up dependencies of the engine with the builder context
	Module(name string, f func(builder NodeBuilder, node *NodeConfig) error) NodeBuilder

	// Component adds a new component to the node that conforms to the ReadyDone
	// interface.
	//
	// When the node is run, this component will be started with `Ready`. When the
	// node is stopped, we will wait for the component to exit gracefully with
	// `Done`.
	Component(name string, f func(builder NodeBuilder, node *NodeConfig) (module.ReadyDoneAware, error)) NodeBuilder

	// AdminCommand registers a new admin command with the admin server
	AdminCommand(command string, handler admin.CommandHandler, validator admin.CommandValidator) NodeBuilder

	// MustNot asserts that the given error must not occur.
	// If the error is nil, returns a nil log event (which acts as a no-op).
	// If the error is not nil, returns a fatal log event containing the error.
	MustNot(err error) *zerolog.Event

	// Run initiates all common components (logger, database, protocol state etc.)
	// then starts each component. It also sets up a channel to gracefully shut
	// down each component if a SIGINT is received.
	Run()

	// PreInit registers a new PreInit function.
	// PreInit functions run before the protocol state is initialized or any other modules or components are initialized
	PreInit(f func(builder NodeBuilder, node *NodeConfig)) NodeBuilder

	// PostInit registers a new PreInit function.
	// PostInit functions run after the protocol state has been initialized but before any other modules or components
	// are initialized
	PostInit(f func(builder NodeBuilder, node *NodeConfig)) NodeBuilder

	// RegisterBadgerMetrics registers all badger related metrics
	RegisterBadgerMetrics() error

	// ValidateFlags is an extra method called after parsing flags, intended for extra check of flag validity
	// for example where certain combinations aren't allowed
	ValidateFlags(func() error) NodeBuilder
}

// BaseConfig is the general config for the NodeBuilder and the command line params
// For a node running as a standalone process, the config fields will be populated from the command line params,
// while for a node running as a library, the config fields are expected to be initialized by the caller.
type BaseConfig struct {
<<<<<<< HEAD
	nodeIDHex               string
	adminAddr               string
	adminCert               string
	adminKey                string
	adminClientCAs          string
	BindAddr                string
	NodeRole                string
	datadir                 string
	secretsdir              string
	secretsDBEnabled        bool
	level                   string
	metricsPort             uint
	BootstrapDir            string
	PeerUpdateInterval      time.Duration
	UnicastMessageTimeout   time.Duration
	DNSCacheTTL             time.Duration
	profilerEnabled         bool
	profilerDir             string
	profilerInterval        time.Duration
	profilerDuration        time.Duration
	tracerEnabled           bool
	tracerSensitivity       uint
	metricsEnabled          bool
	guaranteesCacheSize     uint
	receiptsCacheSize       uint
	db                      *badger.DB
	LibP2PStreamCompression string
=======
	nodeIDHex             string
	AdminAddr             string
	AdminCert             string
	AdminKey              string
	AdminClientCAs        string
	BindAddr              string
	NodeRole              string
	datadir               string
	secretsdir            string
	secretsDBEnabled      bool
	level                 string
	metricsPort           uint
	BootstrapDir          string
	PeerUpdateInterval    time.Duration
	UnicastMessageTimeout time.Duration
	DNSCacheTTL           time.Duration
	profilerEnabled       bool
	profilerDir           string
	profilerInterval      time.Duration
	profilerDuration      time.Duration
	tracerEnabled         bool
	tracerSensitivity     uint
	metricsEnabled        bool
	guaranteesCacheSize   uint
	receiptsCacheSize     uint
	db                    *badger.DB
>>>>>>> be641905
}

// NodeConfig contains all the derived parameters such the NodeID, private keys etc. and initialized instances of
// structs such as DB, Network etc. The NodeConfig is composed of the BaseConfig and is updated in the
// NodeBuilder functions as a node is bootstrapped.
type NodeConfig struct {
	Cancel context.CancelFunc // cancel function for the context that is passed to the networking layer
	BaseConfig
	Logger            zerolog.Logger
	NodeID            flow.Identifier
	Me                *local.Local
	Tracer            module.Tracer
	MetricsRegisterer prometheus.Registerer
	Metrics           Metrics
	DB                *badger.DB
	SecretsDB         *badger.DB
	Storage           Storage
	ProtocolEvents    *events.Distributor
	State             protocol.State
	Middleware        network.Middleware
	Network           module.ReadyDoneAwareNetwork
	MsgValidators     []network.MessageValidator
	FvmOptions        []fvm.Option
	StakingKey        crypto.PrivateKey
	NetworkKey        crypto.PrivateKey

	// ID providers
	IdentityProvider             id.IdentityProvider
	IDTranslator                 p2p.IDTranslator
	NetworkingIdentifierProvider id.IdentifierProvider
	SyncEngineIdentifierProvider id.IdentifierProvider

	// root state information
	RootBlock                     *flow.Block
	RootQC                        *flow.QuorumCertificate
	RootResult                    *flow.ExecutionResult
	RootSeal                      *flow.Seal
	RootChainID                   flow.ChainID
	SkipNwAddressBasedValidations bool
}

func DefaultBaseConfig() *BaseConfig {
	homedir, _ := os.UserHomeDir()
	datadir := filepath.Join(homedir, ".flow", "database")

	return &BaseConfig{
<<<<<<< HEAD
		nodeIDHex:               NotSet,
		adminAddr:               NotSet,
		adminCert:               NotSet,
		adminKey:                NotSet,
		adminClientCAs:          NotSet,
		BindAddr:                NotSet,
		BootstrapDir:            "bootstrap",
		datadir:                 datadir,
		secretsdir:              NotSet,
		secretsDBEnabled:        true,
		level:                   "info",
		PeerUpdateInterval:      p2p.DefaultPeerUpdateInterval,
		UnicastMessageTimeout:   p2p.DefaultUnicastTimeout,
		metricsPort:             8080,
		profilerEnabled:         false,
		profilerDir:             "profiler",
		profilerInterval:        15 * time.Minute,
		profilerDuration:        10 * time.Second,
		tracerEnabled:           false,
		tracerSensitivity:       4,
		metricsEnabled:          true,
		receiptsCacheSize:       bstorage.DefaultCacheSize,
		guaranteesCacheSize:     bstorage.DefaultCacheSize,
		LibP2PStreamCompression: p2p.NoCompression,
=======
		nodeIDHex:             NotSet,
		AdminAddr:             NotSet,
		AdminCert:             NotSet,
		AdminKey:              NotSet,
		AdminClientCAs:        NotSet,
		BindAddr:              NotSet,
		BootstrapDir:          "bootstrap",
		datadir:               datadir,
		secretsdir:            NotSet,
		secretsDBEnabled:      true,
		level:                 "info",
		PeerUpdateInterval:    p2p.DefaultPeerUpdateInterval,
		UnicastMessageTimeout: p2p.DefaultUnicastTimeout,
		metricsPort:           8080,
		profilerEnabled:       false,
		profilerDir:           "profiler",
		profilerInterval:      15 * time.Minute,
		profilerDuration:      10 * time.Second,
		tracerEnabled:         false,
		tracerSensitivity:     4,
		metricsEnabled:        true,
		receiptsCacheSize:     bstorage.DefaultCacheSize,
		guaranteesCacheSize:   bstorage.DefaultCacheSize,
>>>>>>> be641905
	}
}<|MERGE_RESOLUTION|>--- conflicted
+++ resolved
@@ -103,35 +103,6 @@
 // For a node running as a standalone process, the config fields will be populated from the command line params,
 // while for a node running as a library, the config fields are expected to be initialized by the caller.
 type BaseConfig struct {
-<<<<<<< HEAD
-	nodeIDHex               string
-	adminAddr               string
-	adminCert               string
-	adminKey                string
-	adminClientCAs          string
-	BindAddr                string
-	NodeRole                string
-	datadir                 string
-	secretsdir              string
-	secretsDBEnabled        bool
-	level                   string
-	metricsPort             uint
-	BootstrapDir            string
-	PeerUpdateInterval      time.Duration
-	UnicastMessageTimeout   time.Duration
-	DNSCacheTTL             time.Duration
-	profilerEnabled         bool
-	profilerDir             string
-	profilerInterval        time.Duration
-	profilerDuration        time.Duration
-	tracerEnabled           bool
-	tracerSensitivity       uint
-	metricsEnabled          bool
-	guaranteesCacheSize     uint
-	receiptsCacheSize       uint
-	db                      *badger.DB
-	LibP2PStreamCompression string
-=======
 	nodeIDHex             string
 	AdminAddr             string
 	AdminCert             string
@@ -158,7 +129,7 @@
 	guaranteesCacheSize   uint
 	receiptsCacheSize     uint
 	db                    *badger.DB
->>>>>>> be641905
+	LibP2PStreamCompression string
 }
 
 // NodeConfig contains all the derived parameters such the NodeID, private keys etc. and initialized instances of
@@ -205,32 +176,6 @@
 	datadir := filepath.Join(homedir, ".flow", "database")
 
 	return &BaseConfig{
-<<<<<<< HEAD
-		nodeIDHex:               NotSet,
-		adminAddr:               NotSet,
-		adminCert:               NotSet,
-		adminKey:                NotSet,
-		adminClientCAs:          NotSet,
-		BindAddr:                NotSet,
-		BootstrapDir:            "bootstrap",
-		datadir:                 datadir,
-		secretsdir:              NotSet,
-		secretsDBEnabled:        true,
-		level:                   "info",
-		PeerUpdateInterval:      p2p.DefaultPeerUpdateInterval,
-		UnicastMessageTimeout:   p2p.DefaultUnicastTimeout,
-		metricsPort:             8080,
-		profilerEnabled:         false,
-		profilerDir:             "profiler",
-		profilerInterval:        15 * time.Minute,
-		profilerDuration:        10 * time.Second,
-		tracerEnabled:           false,
-		tracerSensitivity:       4,
-		metricsEnabled:          true,
-		receiptsCacheSize:       bstorage.DefaultCacheSize,
-		guaranteesCacheSize:     bstorage.DefaultCacheSize,
-		LibP2PStreamCompression: p2p.NoCompression,
-=======
 		nodeIDHex:             NotSet,
 		AdminAddr:             NotSet,
 		AdminCert:             NotSet,
@@ -254,6 +199,6 @@
 		metricsEnabled:        true,
 		receiptsCacheSize:     bstorage.DefaultCacheSize,
 		guaranteesCacheSize:   bstorage.DefaultCacheSize,
->>>>>>> be641905
+		LibP2PStreamCompression: p2p.NoCompression,
 	}
 }