--- conflicted
+++ resolved
@@ -163,79 +163,30 @@
 	nb := FlowNode("scaffold test")
 	nb.componentBuilder = component.NewComponentManagerBuilder()
 
-<<<<<<< HEAD
-	logger := testLog{}
-
-	readyFn := func(name string) <-chan struct{} {
-		ready := make(chan struct{})
-		defer close(ready)
-		logger.Logf("%s ready", name)
-		return ready
-	}
-	doneFn := func(name string) <-chan struct{} {
-		done := make(chan struct{})
-		defer close(done)
-		logger.Logf("%s done", name)
-		return done
-	}
-=======
 	logger := &testLog{}
->>>>>>> 9652b94c
 
 	name1 := "component 1"
 	nb.Component(name1, func(node *NodeConfig) (module.ReadyDoneAware, error) {
 		logger.Logf("%s initialized", name1)
-<<<<<<< HEAD
-		return &testReadyDone{
-			name:    name1,
-			readyFn: readyFn,
-			doneFn:  doneFn,
-		}, nil
-=======
 		return newTestReadyDone(logger, name1), nil
->>>>>>> 9652b94c
 	})
 
 	name2 := "component 2"
 	nb.Component(name2, func(node *NodeConfig) (module.ReadyDoneAware, error) {
 		logger.Logf("%s initialized", name2)
-<<<<<<< HEAD
-		return &testReadyDone{
-			name:    name2,
-			readyFn: readyFn,
-			doneFn:  doneFn,
-		}, nil
-=======
 		return newTestReadyDone(logger, name2), nil
->>>>>>> 9652b94c
 	})
 
 	name3 := "component 3"
 	nb.Component(name3, func(node *NodeConfig) (module.ReadyDoneAware, error) {
 		logger.Logf("%s initialized", name3)
-<<<<<<< HEAD
-		return &testReadyDone{
-			name:    name3,
-			readyFn: readyFn,
-			doneFn:  doneFn,
-		}, nil
-=======
 		return newTestReadyDone(logger, name3), nil
->>>>>>> 9652b94c
 	})
 
 	// Overrides second component
 	nb.OverrideComponent(name2, func(node *NodeConfig) (module.ReadyDoneAware, error) {
 		logger.Logf("%s overridden", name2)
-<<<<<<< HEAD
-		return &testReadyDone{
-			name:    name2,
-			readyFn: readyFn,
-			doneFn:  doneFn,
-		}, nil
-=======
 		return newTestReadyDone(logger, name2), nil
->>>>>>> 9652b94c
 	})
 
 	err := nb.handleComponents()
@@ -244,10 +195,7 @@
 	cm := nb.componentBuilder.Build()
 
 	cm.Start(signalerCtx)
-<<<<<<< HEAD
-=======
-
->>>>>>> 9652b94c
+
 	<-cm.Ready()
 
 	logs := logger.logs
@@ -266,8 +214,6 @@
 
 	cancel()
 	<-cm.Done()
-<<<<<<< HEAD
-=======
 }
 
 type testComponentDefinition struct {
@@ -681,5 +627,4 @@
 
 func (c *testComponent) Done() <-chan struct{} {
 	return c.done
->>>>>>> 9652b94c
 }