package validator

import (
	"context"
	"errors"
	"fmt"

	"github.com/rs/zerolog/log"

	"github.com/onflow/cadence"
	jsoncdc "github.com/onflow/cadence/encoding/json"
	"github.com/onflow/cadence/parser"
	"github.com/onflow/crypto"
	"github.com/onflow/flow-core-contracts/lib/go/templates"

	"github.com/onflow/flow-go/access/ratelimit"
	cadenceutils "github.com/onflow/flow-go/access/utils"
	"github.com/onflow/flow-go/fvm"
	"github.com/onflow/flow-go/fvm/systemcontracts"
	"github.com/onflow/flow-go/model/flow"
	"github.com/onflow/flow-go/module"
	"github.com/onflow/flow-go/module/execution"
	"github.com/onflow/flow-go/module/metrics"
	"github.com/onflow/flow-go/module/state_synchronization"
	"github.com/onflow/flow-go/state"
	"github.com/onflow/flow-go/state/protocol"
	"github.com/onflow/flow-go/storage"
)

// DefaultSealedIndexedHeightThreshold is the default number of blocks between sealed and indexed height
// this sets a limit on how far into the past the payer validator will allow for checking the payer's balance.
const DefaultSealedIndexedHeightThreshold = 30

type Blocks interface {
	HeaderByID(id flow.Identifier) (*flow.Header, error)
	FinalizedHeader() (*flow.Header, error)
	SealedHeader() (*flow.Header, error)
	IndexedHeight() (uint64, error)
}

type ProtocolStateBlocks struct {
	state         protocol.State
	indexReporter state_synchronization.IndexReporter
}

func NewProtocolStateBlocks(state protocol.State, indexReporter state_synchronization.IndexReporter) *ProtocolStateBlocks {
	return &ProtocolStateBlocks{
		state:         state,
		indexReporter: indexReporter,
	}
}

func (b *ProtocolStateBlocks) HeaderByID(id flow.Identifier) (*flow.Header, error) {
	header, err := b.state.AtBlockID(id).Head()
	if err != nil {
		if errors.Is(err, state.ErrUnknownSnapshotReference) {
			return nil, nil
		}

		return nil, err
	}

	return header, nil
}

func (b *ProtocolStateBlocks) FinalizedHeader() (*flow.Header, error) {
	return b.state.Final().Head()
}

func (b *ProtocolStateBlocks) SealedHeader() (*flow.Header, error) {

	return b.state.Sealed().Head()

}

// IndexedHeight returns the highest indexed height by calling corresponding function of indexReporter.
// Expected errors during normal operation:
// - access.IndexReporterNotInitialized - indexed reporter was not initialized.
func (b *ProtocolStateBlocks) IndexedHeight() (uint64, error) {
	if b.indexReporter != nil {
		return b.indexReporter.HighestIndexedHeight()
	}
	return 0, IndexReporterNotInitialized
}

// PayerBalanceMode represents the mode for checking the payer's balance
// when validating transactions. It controls whether and how the balance
// check is performed during transaction validation.
//
// There are few modes available:
//
//   - `Disabled` - Balance checking is completely disabled. No checks are
//     performed to verify if the payer has sufficient balance to cover the
//     transaction fees.
//   - `WarnCheck` - Balance is checked, and a warning is logged if the payer
//     does not have enough balance. The transaction is still accepted and
//     processed regardless of the check result.
//   - `EnforceCheck` - Balance is checked, and the transaction is rejected if
//     the payer does not have sufficient balance to cover the transaction fees.
type PayerBalanceMode int

const (
	// Disabled indicates that payer balance checking is turned off.
	Disabled PayerBalanceMode = iota

	// WarnCheck logs a warning if the payer's balance is insufficient, but does not prevent the transaction from being accepted.
	WarnCheck

	// EnforceCheck prevents the transaction from being accepted if the payer's balance is insufficient to cover transaction fees.
	EnforceCheck
)

func ParsePayerBalanceMode(s string) (PayerBalanceMode, error) {
	switch s {
	case Disabled.String():
		return Disabled, nil
	case WarnCheck.String():
		return WarnCheck, nil
	case EnforceCheck.String():
		return EnforceCheck, nil
	default:
		return 0, errors.New("invalid payer balance mode")
	}
}

func (m PayerBalanceMode) String() string {
	switch m {
	case Disabled:
		return "disabled"
	case WarnCheck:
		return "warn"
	case EnforceCheck:
		return "enforce"
	default:
		return ""
	}
}

type TransactionValidationOptions struct {
	Expiry                       uint
	ExpiryBuffer                 uint
	AllowEmptyReferenceBlockID   bool
	AllowUnknownReferenceBlockID bool
	MaxGasLimit                  uint64
	CheckScriptsParse            bool
	MaxTransactionByteSize       uint64
	MaxCollectionByteSize        uint64
	CheckPayerBalanceMode        PayerBalanceMode
}

type ValidationStep struct {
	check      func(*flow.TransactionBody) error
	failReason string
}

<<<<<<< HEAD
// TransactionValidator performs validation of transactions before they are processed.
// It enforces correctness, safety, and economic checks by running a series of validation steps
// to ensure that transactions are well-formed, valid, and executable.
=======
// TransactionValidator implements transaction validation logic for Access and Collection Nodes.
// NOTE: This validation logic is a simplified interim approach: Collection/Access Nodes cannot reliably validate transaction signatures or payer balance.
// The long-term design for extending validation to cover these cases is described in the Sweet Onion Plan
// (https://flowfoundation.notion.site/Sweet-Onion-Plan-eae4db664feb459598879b49ccf2aa85).
>>>>>>> 1761c9b9
type TransactionValidator struct {
	blocks                       Blocks     // for looking up blocks to check transaction expiry
	chain                        flow.Chain // for checking validity of addresses
	options                      TransactionValidationOptions
	serviceAccountAddress        flow.Address
	limiter                      ratelimit.RateLimiter
	scriptExecutor               execution.ScriptExecutor
	verifyPayerBalanceScript     []byte
	transactionValidationMetrics module.TransactionValidationMetrics
	registers                    storage.RegisterSnapshotReader

	validationSteps []ValidationStep
}

// NewTransactionValidator creates a TransactionValidator with the given TransactionValidationOptions.
//
// No errors are expected during normal operation.
func NewTransactionValidator(
	blocks Blocks,
	chain flow.Chain,
	transactionValidationMetrics module.TransactionValidationMetrics,
	options TransactionValidationOptions,
	executor execution.ScriptExecutor,
	registers storage.RegisterSnapshotReader,
) (*TransactionValidator, error) {
	if options.CheckPayerBalanceMode != Disabled && executor == nil {
		return nil, errors.New("transaction validator cannot use checkPayerBalance with nil executor")
	}

	env := systemcontracts.SystemContractsForChain(chain.ChainID()).AsTemplateEnv()

	txValidator := &TransactionValidator{
		blocks:                       blocks,
		chain:                        chain,
		options:                      options,
		serviceAccountAddress:        chain.ServiceAddress(),
		limiter:                      ratelimit.NewNoopLimiter(),
		scriptExecutor:               executor,
		verifyPayerBalanceScript:     templates.GenerateVerifyPayerBalanceForTxExecution(env),
		transactionValidationMetrics: transactionValidationMetrics,
		registers:                    registers,
	}

	txValidator.initValidationSteps()

	return txValidator, nil
}

// NewTransactionValidatorWithLimiter creates a TransactionValidator with a
// custom rate limiter.
func NewTransactionValidatorWithLimiter(
	blocks Blocks,
	chain flow.Chain,
	options TransactionValidationOptions,
	transactionValidationMetrics module.TransactionValidationMetrics,
	rateLimiter ratelimit.RateLimiter,
) *TransactionValidator {
	txValidator := &TransactionValidator{
		blocks:                       blocks,
		chain:                        chain,
		options:                      options,
		serviceAccountAddress:        chain.ServiceAddress(),
		limiter:                      rateLimiter,
		transactionValidationMetrics: transactionValidationMetrics,
	}

	txValidator.initValidationSteps()

	return txValidator
}

func (v *TransactionValidator) initValidationSteps() {
	v.validationSteps = []ValidationStep{
		// rate limit transactions for specific payers.
		// a short term solution to prevent attacks that send too many failed transactions
		// if a transaction is from a payer that should be rate limited, all the following
		// checks will be skipped
		{v.checkRateLimitPayer, metrics.InvalidTransactionRateLimit},
		{v.checkTxSizeLimit, metrics.InvalidTransactionByteSize},
		{v.checkMissingFields, metrics.IncompleteTransaction},
		{v.checkGasLimit, metrics.InvalidGasLimit},
		{v.checkExpiry, metrics.ExpiredTransaction},
		{v.checkCanBeParsed, metrics.InvalidScript},
		{v.checkAddresses, metrics.InvalidAddresses},
		{v.checkSignatureFormat, metrics.InvalidSignature},
		{v.checkSignatureDuplications, metrics.DuplicatedSignature},
	}
}

func (v *TransactionValidator) Validate(ctx context.Context, tx *flow.TransactionBody) (err error) {
	for _, step := range v.validationSteps {
		if err = step.check(tx); err != nil {
			v.transactionValidationMetrics.TransactionValidationFailed(step.failReason)
			return err
		}
	}

	err = v.checkSufficientBalanceToPayForTransaction(ctx, tx)
	if err != nil {
		// we only return InsufficientBalanceError as it's a client-side issue
		// that requires action from a user. Other errors (e.g. parsing errors)
		// are 'internal' and related to script execution process. they shouldn't
		// prevent the transaction from proceeding.
		if IsInsufficientBalanceError(err) {
			v.transactionValidationMetrics.TransactionValidationFailed(metrics.InsufficientBalance)

			if v.options.CheckPayerBalanceMode == EnforceCheck {
				log.Warn().Err(err).Str("transactionID", tx.ID().String()).Str("payerAddress", tx.Payer.String()).Msg("enforce check error")
				return err
			}
		}

		// log and ignore all other errors
		v.transactionValidationMetrics.TransactionValidationSkipped()
		log.Info().Err(err).Msg("check payer validation skipped due to error")
	}

	// TODO replace checkSignatureFormat by verifying the account/payer signatures

	v.transactionValidationMetrics.TransactionValidated()

	return nil
}

func (v *TransactionValidator) checkRateLimitPayer(tx *flow.TransactionBody) error {
	if v.limiter.IsRateLimited(tx.Payer) {
		return InvalidTxRateLimitedError{
			Payer: tx.Payer,
		}
	}
	return nil
}

func (v *TransactionValidator) checkTxSizeLimit(tx *flow.TransactionBody) error {
	txSize := uint64(tx.ByteSize())
	// first check compatibility to collection byte size
	// this guarantees liveness
	if txSize >= v.options.MaxCollectionByteSize {
		return InvalidTxByteSizeError{
			Actual:  txSize,
			Maximum: v.options.MaxCollectionByteSize,
		}
	}
	// this logic need the reason we don't greenlist the service account against the collection size
	// limits is we can't verify the signature here yet.
	if tx.Payer == v.serviceAccountAddress {
		return nil
	}
	if txSize > v.options.MaxTransactionByteSize {
		return InvalidTxByteSizeError{
			Actual:  txSize,
			Maximum: v.options.MaxTransactionByteSize,
		}
	}
	return nil
}

func (v *TransactionValidator) checkMissingFields(tx *flow.TransactionBody) error {
	missingFields := tx.MissingFields()

	if v.options.AllowEmptyReferenceBlockID {
		missingFields = remove(missingFields, flow.TransactionFieldRefBlockID.String())
	}

	if len(missingFields) > 0 {
		return IncompleteTransactionError{MissingFields: missingFields}
	}

	return nil
}

func (v *TransactionValidator) checkGasLimit(tx *flow.TransactionBody) error {
	// if service account is the payer of the transaction accepts any gas limit
	// note that even though we don't enforce any limit here, exec node later
	// enforce a max value for any transaction
	if tx.Payer == v.serviceAccountAddress {
		return nil
	}
	if tx.GasLimit > v.options.MaxGasLimit || tx.GasLimit == 0 {
		return InvalidGasLimitError{
			Actual:  tx.GasLimit,
			Maximum: v.options.MaxGasLimit,
		}
	}

	return nil
}

// checkExpiry checks whether a transaction's reference block ID is
// valid. Returns nil if the reference is valid, returns an error if the
// reference is invalid or we failed to check it.
func (v *TransactionValidator) checkExpiry(tx *flow.TransactionBody) error {
	if tx.ReferenceBlockID == flow.ZeroID && v.options.AllowEmptyReferenceBlockID {
		return nil
	}

	// look up the reference block
	ref, err := v.blocks.HeaderByID(tx.ReferenceBlockID)
	if err != nil {
		return fmt.Errorf("could not get reference block: %w", err)
	}

	if ref == nil {
		// the transaction references an unknown block - at this point we decide
		// whether to consider it expired based on configuration
		if v.options.AllowUnknownReferenceBlockID {
			return nil
		}

		return ErrUnknownReferenceBlock
	}

	// get the latest finalized block we know about
	final, err := v.blocks.FinalizedHeader()
	if err != nil {
		return fmt.Errorf("could not get finalized header: %w", err)
	}

	diff := final.Height - ref.Height
	// check for overflow
	if ref.Height > final.Height {
		diff = 0
	}

	// discard transactions that are expired, or that will expire sooner than
	// our configured buffer allows
	if uint(diff) > v.options.Expiry-v.options.ExpiryBuffer {
		return ExpiredTransactionError{
			RefHeight:   ref.Height,
			FinalHeight: final.Height,
		}
	}

	return nil
}

func (v *TransactionValidator) checkCanBeParsed(tx *flow.TransactionBody) (err error) {
	defer func() {
		if r := recover(); r != nil {
			if panicErr, ok := r.(error); ok {
				err = InvalidScriptError{ParserErr: panicErr}
			} else {
				err = InvalidScriptError{ParserErr: fmt.Errorf("non-error-typed panic: %v", r)}
			}
		}
	}()
	if v.options.CheckScriptsParse {
		_, parseErr := parser.ParseProgram(nil, tx.Script, parser.Config{})
		if parseErr != nil {
			return InvalidScriptError{ParserErr: parseErr}
		}
	}

	return nil
}

func (v *TransactionValidator) checkAddresses(tx *flow.TransactionBody) error {
	for _, address := range append(tx.Authorizers, tx.Payer) {
		// we check whether this is a valid output of the address generator
		if !v.chain.IsValid(address) {
			return InvalidAddressError{Address: address}
		}
	}

	return nil
}

// every key (account, key index combination) can only be used once for signing
func (v *TransactionValidator) checkSignatureDuplications(tx *flow.TransactionBody) error {
	type uniqueKey struct {
		address flow.Address
		index   uint32
	}
	observedSigs := make(map[uniqueKey]bool)
	for _, sig := range append(tx.PayloadSignatures, tx.EnvelopeSignatures...) {
		if observedSigs[uniqueKey{sig.Address, sig.KeyIndex}] {
			return DuplicatedSignatureError{Address: sig.Address, KeyIndex: sig.KeyIndex}
		}
		observedSigs[uniqueKey{sig.Address, sig.KeyIndex}] = true
	}
	return nil
}

func (v *TransactionValidator) checkSignatureFormat(tx *flow.TransactionBody) error {
	for _, signature := range tx.PayloadSignatures {
		valid, _ := signature.ValidateExtensionDataAndReconstructMessage(tx.PayloadMessage())
		if !valid {
			return InvalidAuthenticationSchemeFormatError{Signature: signature}
		}
	}

	for _, signature := range tx.EnvelopeSignatures {
		valid, _ := signature.ValidateExtensionDataAndReconstructMessage(tx.EnvelopeMessage())
		if !valid {
			return InvalidAuthenticationSchemeFormatError{Signature: signature}
		}
	}

	for _, signature := range append(tx.PayloadSignatures, tx.EnvelopeSignatures...) {
		// check the format of the signature is valid.
		// a valid signature is an ECDSA signature of either P-256 or secp256k1 curve.
		ecdsaSignature := signature.Signature

		// check if the signature could be a P-256 signature
		valid, err := crypto.SignatureFormatCheck(crypto.ECDSAP256, ecdsaSignature)
		if err != nil {
			return fmt.Errorf("could not check the signature format (%s): %w", signature, err)
		}
		if valid {
			continue
		}

		// check if the signature could be a secp256k1 signature
		valid, err = crypto.SignatureFormatCheck(crypto.ECDSASecp256k1, ecdsaSignature)
		if err != nil {
			return fmt.Errorf("could not check the signature format (%s): %w", signature, err)
		}
		if valid {
			continue
		}

		return InvalidRawSignatureError{Signature: signature}
	}

	return nil
}

func (v *TransactionValidator) checkSufficientBalanceToPayForTransaction(ctx context.Context, tx *flow.TransactionBody) error {
	if v.options.CheckPayerBalanceMode == Disabled {
		return nil
	}

	header, err := v.blocks.SealedHeader()
	if err != nil {
		return fmt.Errorf("could not fetch block header: %w", err)
	}

	indexedHeight, err := v.blocks.IndexedHeight()
	if err != nil {
		return fmt.Errorf("could not get indexed height: %w", err)
	}

	// we use latest indexed block to get the most up-to-date state data available for executing scripts.
	// check here to make sure indexing is within an acceptable tolerance of sealing to avoid issues
	// if indexing falls behind
	sealedHeight := header.Height
	if indexedHeight < sealedHeight-DefaultSealedIndexedHeightThreshold {
		return IndexedHeightFarBehindError{SealedHeight: sealedHeight, IndexedHeight: indexedHeight}
	}

	payerAddress := cadence.NewAddress(tx.Payer)
	inclusionEffort := cadence.UFix64(tx.InclusionEffort())
	gasLimit := cadence.UFix64(tx.GasLimit)

	args, err := cadenceutils.EncodeArgs([]cadence.Value{payerAddress, inclusionEffort, gasLimit})
	if err != nil {
		return fmt.Errorf("failed to encode cadence args for script executor: %w", err)
	}

	result, err := v.scriptExecutor.ExecuteAtBlockHeight(ctx, v.verifyPayerBalanceScript, args, indexedHeight, v.registers)
	if err != nil {
		return fmt.Errorf("script finished with error: %w", err)
	}

	value, err := jsoncdc.Decode(nil, result)
	if err != nil {
		return fmt.Errorf("could not decode result value returned by script executor: %w", err)
	}

	canExecuteTransaction, requiredBalance, _, err := fvm.DecodeVerifyPayerBalanceResult(value)
	if err != nil {
		return fmt.Errorf("could not parse cadence value returned by script executor: %w", err)
	}

	// return no error if payer has sufficient balance
	if canExecuteTransaction {
		return nil
	}

	return InsufficientBalanceError{Payer: tx.Payer, RequiredBalance: requiredBalance}
}

func remove(s []string, r string) []string {
	for i, v := range s {
		if v == r {
			return append(s[:i], s[i+1:]...)
		}
	}
	return s
}<|MERGE_RESOLUTION|>--- conflicted
+++ resolved
@@ -153,16 +153,10 @@
 	failReason string
 }
 
-<<<<<<< HEAD
-// TransactionValidator performs validation of transactions before they are processed.
-// It enforces correctness, safety, and economic checks by running a series of validation steps
-// to ensure that transactions are well-formed, valid, and executable.
-=======
 // TransactionValidator implements transaction validation logic for Access and Collection Nodes.
 // NOTE: This validation logic is a simplified interim approach: Collection/Access Nodes cannot reliably validate transaction signatures or payer balance.
 // The long-term design for extending validation to cover these cases is described in the Sweet Onion Plan
 // (https://flowfoundation.notion.site/Sweet-Onion-Plan-eae4db664feb459598879b49ccf2aa85).
->>>>>>> 1761c9b9
 type TransactionValidator struct {
 	blocks                       Blocks     // for looking up blocks to check transaction expiry
 	chain                        flow.Chain // for checking validity of addresses
