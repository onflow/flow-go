package access

import (
	"context"
	"fmt"

	"google.golang.org/grpc/codes"
	"google.golang.org/grpc/status"
	"google.golang.org/protobuf/types/known/timestamppb"

	"github.com/onflow/flow-go/consensus/hotstuff"
	"github.com/onflow/flow-go/consensus/hotstuff/signature"
	"github.com/onflow/flow-go/engine/access/subscription"
	"github.com/onflow/flow-go/engine/common/rpc"
	"github.com/onflow/flow-go/engine/common/rpc/convert"
	"github.com/onflow/flow-go/model/flow"
	"github.com/onflow/flow-go/module"

	"github.com/onflow/flow/protobuf/go/flow/access"
	"github.com/onflow/flow/protobuf/go/flow/entities"
)

type Handler struct {
	subscription.StreamingData
	api                  API
	chain                flow.Chain
	signerIndicesDecoder hotstuff.BlockSignerDecoder
	finalizedHeaderCache module.FinalizedHeaderCache
	me                   module.Local
}

// HandlerOption is used to hand over optional constructor parameters
type HandlerOption func(*Handler)

var _ access.AccessAPIServer = (*Handler)(nil)

<<<<<<< HEAD
func NewHandler(api API,
=======
func NewHandler(
	api API,
>>>>>>> b629916b
	chain flow.Chain,
	finalizedHeader module.FinalizedHeaderCache,
	me module.Local,
	maxStreams uint32,
	options ...HandlerOption) *Handler {
	h := &Handler{
		StreamingData:        subscription.NewStreamingData(maxStreams),
		api:                  api,
		chain:                chain,
		finalizedHeaderCache: finalizedHeader,
		me:                   me,
		signerIndicesDecoder: &signature.NoopBlockSignerDecoder{},
	}
	for _, opt := range options {
		opt(h)
	}
	return h
}

// Ping the Access API server for a response.
func (h *Handler) Ping(ctx context.Context, _ *access.PingRequest) (*access.PingResponse, error) {
	err := h.api.Ping(ctx)
	if err != nil {
		return nil, err
	}

	return &access.PingResponse{}, nil
}

// GetNodeVersionInfo gets node version information such as semver, commit, sporkID, protocolVersion, etc
func (h *Handler) GetNodeVersionInfo(
	ctx context.Context,
	_ *access.GetNodeVersionInfoRequest,
) (*access.GetNodeVersionInfoResponse, error) {
	nodeVersionInfo, err := h.api.GetNodeVersionInfo(ctx)
	if err != nil {
		return nil, err
	}

	return &access.GetNodeVersionInfoResponse{
		Info: &entities.NodeVersionInfo{
			Semver:               nodeVersionInfo.Semver,
			Commit:               nodeVersionInfo.Commit,
			SporkId:              nodeVersionInfo.SporkId[:],
			ProtocolVersion:      nodeVersionInfo.ProtocolVersion,
			SporkRootBlockHeight: nodeVersionInfo.SporkRootBlockHeight,
			NodeRootBlockHeight:  nodeVersionInfo.NodeRootBlockHeight,
		},
	}, nil
}

func (h *Handler) GetNetworkParameters(
	ctx context.Context,
	_ *access.GetNetworkParametersRequest,
) (*access.GetNetworkParametersResponse, error) {
	params := h.api.GetNetworkParameters(ctx)

	return &access.GetNetworkParametersResponse{
		ChainId: string(params.ChainID),
	}, nil
}

// GetLatestBlockHeader gets the latest sealed block header.
func (h *Handler) GetLatestBlockHeader(
	ctx context.Context,
	req *access.GetLatestBlockHeaderRequest,
) (*access.BlockHeaderResponse, error) {
	header, status, err := h.api.GetLatestBlockHeader(ctx, req.GetIsSealed())
	if err != nil {
		return nil, err
	}
	return h.blockHeaderResponse(header, status)
}

// GetBlockHeaderByHeight gets a block header by height.
func (h *Handler) GetBlockHeaderByHeight(
	ctx context.Context,
	req *access.GetBlockHeaderByHeightRequest,
) (*access.BlockHeaderResponse, error) {
	header, status, err := h.api.GetBlockHeaderByHeight(ctx, req.GetHeight())
	if err != nil {
		return nil, err
	}
	return h.blockHeaderResponse(header, status)
}

// GetBlockHeaderByID gets a block header by ID.
func (h *Handler) GetBlockHeaderByID(
	ctx context.Context,
	req *access.GetBlockHeaderByIDRequest,
) (*access.BlockHeaderResponse, error) {
	id, err := convert.BlockID(req.GetId())
	if err != nil {
		return nil, status.Errorf(codes.InvalidArgument, "invalid block id: %v", err)
	}
	header, status, err := h.api.GetBlockHeaderByID(ctx, id)
	if err != nil {
		return nil, err
	}
	return h.blockHeaderResponse(header, status)
}

// GetLatestBlock gets the latest sealed block.
func (h *Handler) GetLatestBlock(
	ctx context.Context,
	req *access.GetLatestBlockRequest,
) (*access.BlockResponse, error) {
	block, status, err := h.api.GetLatestBlock(ctx, req.GetIsSealed())
	if err != nil {
		return nil, err
	}
	return h.blockResponse(block, req.GetFullBlockResponse(), status)
}

// GetBlockByHeight gets a block by height.
func (h *Handler) GetBlockByHeight(
	ctx context.Context,
	req *access.GetBlockByHeightRequest,
) (*access.BlockResponse, error) {
	block, status, err := h.api.GetBlockByHeight(ctx, req.GetHeight())
	if err != nil {
		return nil, err
	}
	return h.blockResponse(block, req.GetFullBlockResponse(), status)
}

// GetBlockByID gets a block by ID.
func (h *Handler) GetBlockByID(
	ctx context.Context,
	req *access.GetBlockByIDRequest,
) (*access.BlockResponse, error) {
	id, err := convert.BlockID(req.GetId())
	if err != nil {
		return nil, status.Errorf(codes.InvalidArgument, "invalid block id: %v", err)
	}
	block, status, err := h.api.GetBlockByID(ctx, id)
	if err != nil {
		return nil, err
	}
	return h.blockResponse(block, req.GetFullBlockResponse(), status)
}

// GetCollectionByID gets a collection by ID.
func (h *Handler) GetCollectionByID(
	ctx context.Context,
	req *access.GetCollectionByIDRequest,
) (*access.CollectionResponse, error) {
	metadata := h.buildMetadataResponse()

	id, err := convert.CollectionID(req.GetId())
	if err != nil {
		return nil, status.Errorf(codes.InvalidArgument, "invalid collection id: %v", err)
	}

	col, err := h.api.GetCollectionByID(ctx, id)
	if err != nil {
		return nil, err
	}

	colMsg, err := convert.LightCollectionToMessage(col)
	if err != nil {
		return nil, status.Error(codes.Internal, err.Error())
	}

	return &access.CollectionResponse{
		Collection: colMsg,
		Metadata:   metadata,
	}, nil
}

// SendTransaction submits a transaction to the network.
func (h *Handler) SendTransaction(
	ctx context.Context,
	req *access.SendTransactionRequest,
) (*access.SendTransactionResponse, error) {
	metadata := h.buildMetadataResponse()

	txMsg := req.GetTransaction()

	tx, err := convert.MessageToTransaction(txMsg, h.chain)
	if err != nil {
		return nil, status.Error(codes.InvalidArgument, err.Error())
	}

	err = h.api.SendTransaction(ctx, &tx)
	if err != nil {
		return nil, err
	}

	txID := tx.ID()

	return &access.SendTransactionResponse{
		Id:       txID[:],
		Metadata: metadata,
	}, nil
}

// GetTransaction gets a transaction by ID.
func (h *Handler) GetTransaction(
	ctx context.Context,
	req *access.GetTransactionRequest,
) (*access.TransactionResponse, error) {
	metadata := h.buildMetadataResponse()

	id, err := convert.TransactionID(req.GetId())
	if err != nil {
		return nil, status.Errorf(codes.InvalidArgument, "invalid transaction id: %v", err)
	}

	tx, err := h.api.GetTransaction(ctx, id)
	if err != nil {
		return nil, err
	}

	return &access.TransactionResponse{
		Transaction: convert.TransactionToMessage(*tx),
		Metadata:    metadata,
	}, nil
}

// GetTransactionResult gets a transaction by ID.
func (h *Handler) GetTransactionResult(
	ctx context.Context,
	req *access.GetTransactionRequest,
) (*access.TransactionResultResponse, error) {
	metadata := h.buildMetadataResponse()

	transactionID, err := convert.TransactionID(req.GetId())
	if err != nil {
		return nil, status.Errorf(codes.InvalidArgument, "invalid transaction id: %v", err)
	}

	blockId := flow.ZeroID
	requestBlockId := req.GetBlockId()
	if requestBlockId != nil {
		blockId, err = convert.BlockID(requestBlockId)
		if err != nil {
			return nil, status.Errorf(codes.InvalidArgument, "invalid block id: %v", err)
		}
	}

	collectionId := flow.ZeroID
	requestCollectionId := req.GetCollectionId()
	if requestCollectionId != nil {
		collectionId, err = convert.CollectionID(requestCollectionId)
		if err != nil {
			return nil, status.Errorf(codes.InvalidArgument, "invalid collection id: %v", err)
		}
	}

	eventEncodingVersion := req.GetEventEncodingVersion()
	result, err := h.api.GetTransactionResult(ctx, transactionID, blockId, collectionId, eventEncodingVersion)
	if err != nil {
		return nil, err
	}

	message := TransactionResultToMessage(result)
	message.Metadata = metadata

	return message, nil
}

func (h *Handler) GetTransactionResultsByBlockID(
	ctx context.Context,
	req *access.GetTransactionsByBlockIDRequest,
) (*access.TransactionResultsResponse, error) {
	metadata := h.buildMetadataResponse()

	id, err := convert.BlockID(req.GetBlockId())
	if err != nil {
		return nil, status.Errorf(codes.InvalidArgument, "invalid block id: %v", err)
	}

	eventEncodingVersion := req.GetEventEncodingVersion()

	results, err := h.api.GetTransactionResultsByBlockID(ctx, id, eventEncodingVersion)
	if err != nil {
		return nil, err
	}

	message := TransactionResultsToMessage(results)
	message.Metadata = metadata

	return message, nil
}

func (h *Handler) GetSystemTransaction(
	ctx context.Context,
	req *access.GetSystemTransactionRequest,
) (*access.TransactionResponse, error) {
	metadata := h.buildMetadataResponse()

	id, err := convert.BlockID(req.GetBlockId())
	if err != nil {
		return nil, status.Errorf(codes.InvalidArgument, "invalid block id: %v", err)
	}

	tx, err := h.api.GetSystemTransaction(ctx, id)
	if err != nil {
		return nil, err
	}

	return &access.TransactionResponse{
		Transaction: convert.TransactionToMessage(*tx),
		Metadata:    metadata,
	}, nil
}

func (h *Handler) GetSystemTransactionResult(
	ctx context.Context,
	req *access.GetSystemTransactionResultRequest,
) (*access.TransactionResultResponse, error) {
	metadata := h.buildMetadataResponse()

	id, err := convert.BlockID(req.GetBlockId())
	if err != nil {
		return nil, status.Errorf(codes.InvalidArgument, "invalid block id: %v", err)
	}

	result, err := h.api.GetSystemTransactionResult(ctx, id, req.GetEventEncodingVersion())
	if err != nil {
		return nil, err
	}

	message := TransactionResultToMessage(result)
	message.Metadata = metadata

	return message, nil
}

func (h *Handler) GetTransactionsByBlockID(
	ctx context.Context,
	req *access.GetTransactionsByBlockIDRequest,
) (*access.TransactionsResponse, error) {
	metadata := h.buildMetadataResponse()

	id, err := convert.BlockID(req.GetBlockId())
	if err != nil {
		return nil, status.Errorf(codes.InvalidArgument, "invalid block id: %v", err)
	}

	transactions, err := h.api.GetTransactionsByBlockID(ctx, id)
	if err != nil {
		return nil, err
	}

	return &access.TransactionsResponse{
		Transactions: convert.TransactionsToMessages(transactions),
		Metadata:     metadata,
	}, nil
}

// GetTransactionResultByIndex gets a transaction at a specific index for in a block that is executed,
// pending or finalized transactions return errors
func (h *Handler) GetTransactionResultByIndex(
	ctx context.Context,
	req *access.GetTransactionByIndexRequest,
) (*access.TransactionResultResponse, error) {
	metadata := h.buildMetadataResponse()

	blockID, err := convert.BlockID(req.GetBlockId())
	if err != nil {
		return nil, status.Errorf(codes.InvalidArgument, "invalid block id: %v", err)
	}

	eventEncodingVersion := req.GetEventEncodingVersion()

	result, err := h.api.GetTransactionResultByIndex(ctx, blockID, req.GetIndex(), eventEncodingVersion)
	if err != nil {
		return nil, err
	}

	message := TransactionResultToMessage(result)
	message.Metadata = metadata

	return message, nil
}

// GetAccount returns an account by address at the latest sealed block.
func (h *Handler) GetAccount(
	ctx context.Context,
	req *access.GetAccountRequest,
) (*access.GetAccountResponse, error) {
	metadata := h.buildMetadataResponse()

	address, err := convert.Address(req.GetAddress(), h.chain)
	if err != nil {
		return nil, status.Errorf(codes.InvalidArgument, "invalid address: %v", err)
	}

	account, err := h.api.GetAccount(ctx, address)
	if err != nil {
		return nil, err
	}

	accountMsg, err := convert.AccountToMessage(account)
	if err != nil {
		return nil, status.Error(codes.Internal, err.Error())
	}

	return &access.GetAccountResponse{
		Account:  accountMsg,
		Metadata: metadata,
	}, nil
}

// GetAccountAtLatestBlock returns an account by address at the latest sealed block.
func (h *Handler) GetAccountAtLatestBlock(
	ctx context.Context,
	req *access.GetAccountAtLatestBlockRequest,
) (*access.AccountResponse, error) {
	metadata := h.buildMetadataResponse()

	address, err := convert.Address(req.GetAddress(), h.chain)
	if err != nil {
		return nil, status.Errorf(codes.InvalidArgument, "invalid address: %v", err)
	}

	account, err := h.api.GetAccountAtLatestBlock(ctx, address)
	if err != nil {
		return nil, err
	}

	accountMsg, err := convert.AccountToMessage(account)
	if err != nil {
		return nil, status.Error(codes.Internal, err.Error())
	}

	return &access.AccountResponse{
		Account:  accountMsg,
		Metadata: metadata,
	}, nil
}

func (h *Handler) GetAccountAtBlockHeight(
	ctx context.Context,
	req *access.GetAccountAtBlockHeightRequest,
) (*access.AccountResponse, error) {
	metadata := h.buildMetadataResponse()

	address, err := convert.Address(req.GetAddress(), h.chain)
	if err != nil {
		return nil, status.Errorf(codes.InvalidArgument, "invalid address: %v", err)
	}

	account, err := h.api.GetAccountAtBlockHeight(ctx, address, req.GetBlockHeight())
	if err != nil {
		return nil, err
	}

	accountMsg, err := convert.AccountToMessage(account)
	if err != nil {
		return nil, status.Error(codes.Internal, err.Error())
	}

	return &access.AccountResponse{
		Account:  accountMsg,
		Metadata: metadata,
	}, nil
}

// ExecuteScriptAtLatestBlock executes a script at a the latest block.
func (h *Handler) ExecuteScriptAtLatestBlock(
	ctx context.Context,
	req *access.ExecuteScriptAtLatestBlockRequest,
) (*access.ExecuteScriptResponse, error) {
	metadata := h.buildMetadataResponse()

	script := req.GetScript()
	arguments := req.GetArguments()

	value, err := h.api.ExecuteScriptAtLatestBlock(ctx, script, arguments)
	if err != nil {
		return nil, err
	}

	return &access.ExecuteScriptResponse{
		Value:    value,
		Metadata: metadata,
	}, nil
}

// ExecuteScriptAtBlockHeight executes a script at a specific block height.
func (h *Handler) ExecuteScriptAtBlockHeight(
	ctx context.Context,
	req *access.ExecuteScriptAtBlockHeightRequest,
) (*access.ExecuteScriptResponse, error) {
	metadata := h.buildMetadataResponse()

	script := req.GetScript()
	arguments := req.GetArguments()
	blockHeight := req.GetBlockHeight()

	value, err := h.api.ExecuteScriptAtBlockHeight(ctx, blockHeight, script, arguments)
	if err != nil {
		return nil, err
	}

	return &access.ExecuteScriptResponse{
		Value:    value,
		Metadata: metadata,
	}, nil
}

// ExecuteScriptAtBlockID executes a script at a specific block ID.
func (h *Handler) ExecuteScriptAtBlockID(
	ctx context.Context,
	req *access.ExecuteScriptAtBlockIDRequest,
) (*access.ExecuteScriptResponse, error) {
	metadata := h.buildMetadataResponse()

	script := req.GetScript()
	arguments := req.GetArguments()
	blockID := convert.MessageToIdentifier(req.GetBlockId())

	value, err := h.api.ExecuteScriptAtBlockID(ctx, blockID, script, arguments)
	if err != nil {
		return nil, err
	}

	return &access.ExecuteScriptResponse{
		Value:    value,
		Metadata: metadata,
	}, nil
}

// GetEventsForHeightRange returns events matching a query.
func (h *Handler) GetEventsForHeightRange(
	ctx context.Context,
	req *access.GetEventsForHeightRangeRequest,
) (*access.EventsResponse, error) {
	metadata := h.buildMetadataResponse()

	eventType, err := convert.EventType(req.GetType())
	if err != nil {
		return nil, err
	}

	startHeight := req.GetStartHeight()
	endHeight := req.GetEndHeight()

	eventEncodingVersion := req.GetEventEncodingVersion()

	results, err := h.api.GetEventsForHeightRange(ctx, eventType, startHeight, endHeight, eventEncodingVersion)
	if err != nil {
		return nil, err
	}

	resultEvents, err := convert.BlockEventsToMessages(results)
	if err != nil {
		return nil, err
	}
	return &access.EventsResponse{
		Results:  resultEvents,
		Metadata: metadata,
	}, nil
}

// GetEventsForBlockIDs returns events matching a set of block IDs.
func (h *Handler) GetEventsForBlockIDs(
	ctx context.Context,
	req *access.GetEventsForBlockIDsRequest,
) (*access.EventsResponse, error) {
	metadata := h.buildMetadataResponse()

	eventType, err := convert.EventType(req.GetType())
	if err != nil {
		return nil, err
	}

	blockIDs, err := convert.BlockIDs(req.GetBlockIds())
	if err != nil {
		return nil, err
	}

	eventEncodingVersion := req.GetEventEncodingVersion()

	results, err := h.api.GetEventsForBlockIDs(ctx, eventType, blockIDs, eventEncodingVersion)
	if err != nil {
		return nil, err
	}

	resultEvents, err := convert.BlockEventsToMessages(results)
	if err != nil {
		return nil, err
	}

	return &access.EventsResponse{
		Results:  resultEvents,
		Metadata: metadata,
	}, nil
}

// GetLatestProtocolStateSnapshot returns the latest serializable Snapshot
func (h *Handler) GetLatestProtocolStateSnapshot(ctx context.Context, req *access.GetLatestProtocolStateSnapshotRequest) (*access.ProtocolStateSnapshotResponse, error) {
	metadata := h.buildMetadataResponse()

	snapshot, err := h.api.GetLatestProtocolStateSnapshot(ctx)
	if err != nil {
		return nil, err
	}

	return &access.ProtocolStateSnapshotResponse{
		SerializedSnapshot: snapshot,
		Metadata:           metadata,
	}, nil
}

// GetProtocolStateSnapshotByBlockID returns serializable Snapshot by blockID
func (h *Handler) GetProtocolStateSnapshotByBlockID(ctx context.Context, req *access.GetProtocolStateSnapshotByBlockIDRequest) (*access.ProtocolStateSnapshotResponse, error) {
	metadata := h.buildMetadataResponse()

	blockID := convert.MessageToIdentifier(req.GetBlockId())

	snapshot, err := h.api.GetProtocolStateSnapshotByBlockID(ctx, blockID)
	if err != nil {
		return nil, err
	}

	return &access.ProtocolStateSnapshotResponse{
		SerializedSnapshot: snapshot,
		Metadata:           metadata,
	}, nil
}

// GetProtocolStateSnapshotByHeight returns serializable Snapshot by block height
func (h *Handler) GetProtocolStateSnapshotByHeight(ctx context.Context, req *access.GetProtocolStateSnapshotByHeightRequest) (*access.ProtocolStateSnapshotResponse, error) {
	metadata := h.buildMetadataResponse()

	snapshot, err := h.api.GetProtocolStateSnapshotByHeight(ctx, req.GetBlockHeight())
	if err != nil {
		return nil, err
	}

	return &access.ProtocolStateSnapshotResponse{
		SerializedSnapshot: snapshot,
		Metadata:           metadata,
	}, nil
}

// GetExecutionResultForBlockID returns the latest received execution result for the given block ID.
// AN might receive multiple receipts with conflicting results for unsealed blocks.
// If this case happens, since AN is not able to determine which result is the correct one until the block is sealed, it has to pick one result to respond to this query. For now, we return the result from the latest received receipt.
func (h *Handler) GetExecutionResultForBlockID(ctx context.Context, req *access.GetExecutionResultForBlockIDRequest) (*access.ExecutionResultForBlockIDResponse, error) {
	metadata := h.buildMetadataResponse()

	blockID := convert.MessageToIdentifier(req.GetBlockId())

	result, err := h.api.GetExecutionResultForBlockID(ctx, blockID)
	if err != nil {
		return nil, err
	}

	return executionResultToMessages(result, metadata)
}

// GetExecutionResultByID returns the execution result for the given ID.
func (h *Handler) GetExecutionResultByID(ctx context.Context, req *access.GetExecutionResultByIDRequest) (*access.ExecutionResultByIDResponse, error) {
	metadata := h.buildMetadataResponse()

	blockID := convert.MessageToIdentifier(req.GetId())

	result, err := h.api.GetExecutionResultByID(ctx, blockID)
	if err != nil {
		return nil, err
	}

	execResult, err := convert.ExecutionResultToMessage(result)
	if err != nil {
		return nil, err
	}
	return &access.ExecutionResultByIDResponse{
		ExecutionResult: execResult,
		Metadata:        metadata,
	}, nil
}

// SubscribeBlocks handles subscription requests for blocks.
// It takes a SubscribeBlocksRequest and an AccessAPI_SubscribeBlocksServer stream as input.
// The handler manages the subscription to block updates and sends the subscribed block information
// to the client via the provided stream.
func (h *Handler) SubscribeBlocks(request *access.SubscribeBlocksRequest, stream access.AccessAPI_SubscribeBlocksServer) error {
	// check if the maximum number of streams is reached
	if h.StreamCount.Load() >= h.MaxStreams {
		return status.Errorf(codes.ResourceExhausted, "maximum number of streams reached")
	}
	h.StreamCount.Add(1)
	defer h.StreamCount.Add(-1)

<<<<<<< HEAD
	startBlockID := flow.ZeroID
	if request.GetStartBlockId() != nil {
		blockID, err := convert.BlockID(request.GetStartBlockId())
		if err != nil {
			return status.Errorf(codes.InvalidArgument, "could not convert start block ID: %v", err)
		}
		startBlockID = blockID
	}

	blockStatus := convert.MessageToBlockStatus(request.BlockStatus)
	err := checkBlockStatus(blockStatus)
	if err != nil {
		return status.Errorf(codes.InvalidArgument, "invalid block status argument: %v", err)
=======
	startBlockID, blockStatus, err := h.getStartData(request.StartBlockId, request.BlockStatus)
	if err != nil {
		return status.Errorf(codes.InvalidArgument, "invalid argument: %v", err)
>>>>>>> b629916b
	}

	sub := h.api.SubscribeBlocks(stream.Context(), startBlockID, request.GetStartBlockHeight(), blockStatus)
	for {
		v, ok := <-sub.Channel()
		if !ok {
			if sub.Err() != nil {
				return rpc.ConvertError(sub.Err(), "stream encountered an error", codes.Internal)
			}
			return nil
		}

<<<<<<< HEAD
		blockResp, ok := v.(*flow.Block)
=======
		block, ok := v.(*flow.Block)
>>>>>>> b629916b
		if !ok {
			return status.Errorf(codes.Internal, "unexpected response type: %T", v)
		}

<<<<<<< HEAD
		resp, err := h.blockResponse(blockResp, request.GetFullBlockResponse(), blockStatus)
=======
		msgBlockResponse, err := h.blockResponse(block, request.GetFullBlockResponse(), blockStatus)
>>>>>>> b629916b
		if err != nil {
			return rpc.ConvertError(err, "could not convert block to message", codes.Internal)
		}

		err = stream.Send(&access.SubscribeBlocksResponse{
<<<<<<< HEAD
			Block: resp.Block,
=======
			Block: msgBlockResponse.Block,
>>>>>>> b629916b
		})
		if err != nil {
			return rpc.ConvertError(err, "could not send response", codes.Internal)
		}
	}
}

<<<<<<< HEAD
func (h *Handler) SendAndSubscribeTransactionStatuses(
	request *access.SendAndSubscribeTransactionStatusesRequest,
	stream access.AccessAPI_SendAndSubscribeTransactionStatusesServer,
) error {
=======
// SubscribeBlockHeaders streams finalized or sealed block headers starting at the requested
// start block, up until the latest available block header. Once the latest is
// reached, the stream will remain open and responses are sent for each new
// block header as it becomes available.
//
// Each block header are filtered by the provided block status, and only
// those block headers that match the status are returned.
func (h *Handler) SubscribeBlockHeaders(request *access.SubscribeBlockHeadersRequest, stream access.AccessAPI_SubscribeBlockHeadersServer) error {
>>>>>>> b629916b
	// check if the maximum number of streams is reached
	if h.StreamCount.Load() >= h.MaxStreams {
		return status.Errorf(codes.ResourceExhausted, "maximum number of streams reached")
	}
	h.StreamCount.Add(1)
	defer h.StreamCount.Add(-1)

<<<<<<< HEAD
	tx, err := convert.MessageToTransaction(request.GetTransaction(), h.chain)
	if err != nil {
		return status.Error(codes.InvalidArgument, err.Error())
	}

	err = h.api.SendTransaction(stream.Context(), &tx)
	if err != nil {
		return err
	}

	sub := h.api.SendAndSubscribeTransactionStatuses(stream.Context(), &tx)

=======
	startBlockID, blockStatus, err := h.getStartData(request.StartBlockId, request.BlockStatus)
	if err != nil {
		return status.Errorf(codes.InvalidArgument, "invalid argument: %v", err)
	}

	sub := h.api.SubscribeBlockHeaders(stream.Context(), startBlockID, request.GetStartBlockHeight(), blockStatus)
>>>>>>> b629916b
	for {
		v, ok := <-sub.Channel()
		if !ok {
			if sub.Err() != nil {
				return rpc.ConvertError(sub.Err(), "stream encountered an error", codes.Internal)
			}
			return nil
		}

<<<<<<< HEAD
		txSubInfo, ok := v.(*convert.TransactionSubscribeInfo)
=======
		header, ok := v.(*flow.Header)
>>>>>>> b629916b
		if !ok {
			return status.Errorf(codes.Internal, "unexpected response type: %T", v)
		}

<<<<<<< HEAD
		err = stream.Send(convert.TransactionSubscribeInfoToSubscriptionResponse(txSubInfo))

		if err != nil {
			return rpc.ConvertError(err, "could not send response", codes.Internal)
		}

		if txSubInfo.Status == flow.TransactionStatusSealed || txSubInfo.Status == flow.TransactionStatusExpired {
			return nil
		}
	}
}

=======
		signerIDs, err := h.signerIndicesDecoder.DecodeSignerIDs(header)
		if err != nil {
			return rpc.ConvertError(err, "could not decode the signer indices from the given block header", codes.Internal) // the block was retrieved from local storage - so no errors are expected
		}

		msgHeader, err := convert.BlockHeaderToMessage(header, signerIDs)
		if err != nil {
			return rpc.ConvertError(err, "could not convert block header to message", codes.Internal)
		}

		err = stream.Send(&access.SubscribeBlockHeadersResponse{
			Header: msgHeader,
		})
		if err != nil {
			return rpc.ConvertError(err, "could not send response", codes.Internal)
		}
	}
}

// SubscribeBlockDigests streams finalized or sealed lightweight block starting at the requested
// start block, up until the latest available block. Once the latest is
// reached, the stream will remain open and responses are sent for each new
// block as it becomes available.
//
// Each lightweight block are filtered by the provided block status, and only
// those blocks that match the status are returned.
func (h *Handler) SubscribeBlockDigests(request *access.SubscribeBlockDigestsRequest, stream access.AccessAPI_SubscribeBlockDigestsServer) error {
	// check if the maximum number of streams is reached
	if h.StreamCount.Load() >= h.MaxStreams {
		return status.Errorf(codes.ResourceExhausted, "maximum number of streams reached")
	}
	h.StreamCount.Add(1)
	defer h.StreamCount.Add(-1)

	startBlockID, blockStatus, err := h.getStartData(request.StartBlockId, request.BlockStatus)
	if err != nil {
		return status.Errorf(codes.InvalidArgument, "invalid argument: %v", err)
	}

	sub := h.api.SubscribeBlockDigests(stream.Context(), startBlockID, request.GetStartBlockHeight(), blockStatus)
	for {
		v, ok := <-sub.Channel()
		if !ok {
			if sub.Err() != nil {
				return rpc.ConvertError(sub.Err(), "stream encountered an error", codes.Internal)
			}
			return nil
		}

		blockDigest, ok := v.(*flow.BlockDigest)
		if !ok {
			return status.Errorf(codes.Internal, "unexpected response type: %T", v)
		}

		err = stream.Send(&access.SubscribeBlockDigestsResponse{
			BlockId:        convert.IdentifierToMessage(blockDigest.ID),
			BlockHeight:    blockDigest.Height,
			BlockTimestamp: timestamppb.New(blockDigest.Timestamp),
		})
		if err != nil {
			return rpc.ConvertError(err, "could not send response", codes.Internal)
		}
	}
}

// getStartData processes subscription start data.
// It takes a byte slice representing the start block ID and a BlockStatus from the entities package.
// The method returns a flow.Identifier representing the start block ID, a flow.BlockStatus representing the block status,
// and an error if any issues are encountered during the processing.
//
// Returns:
// - flow.Identifier: The start block id for searching.
// - flow.BlockStatus: Block status.
// - error: An error indicating the result of the operation, if any.
// Errors:
// - codes.InvalidArgument: If blockStatus is flow.BlockStatusUnknown, or startBlockID could not convert to flow.Identifier.
func (h *Handler) getStartData(msgStartBlockID []byte, msgBlockStatus entities.BlockStatus) (flow.Identifier, flow.BlockStatus, error) {
	startBlockID, err := h.getStartBlockID(msgStartBlockID)
	if err != nil {
		return flow.ZeroID, flow.BlockStatusUnknown, fmt.Errorf("invalid start block ID argument: %w", err)
	}

	blockStatus := convert.MessageToBlockStatus(msgBlockStatus)
	err = checkBlockStatus(blockStatus)
	if err != nil {
		return flow.ZeroID, flow.BlockStatusUnknown, fmt.Errorf("invalid block status argument: %w", err)
	}
	return startBlockID, blockStatus, nil
}

// getStartBlockID converts a byte slice to a flow.Identifier.
// It takes a byte slice representing a block ID and returns a flow.Identifier representing the processed block ID.
// Errors:
// - codes.InvalidArgument: If startBlockID could not convert to flow.Identifier.
func (h *Handler) getStartBlockID(blockID []byte) (flow.Identifier, error) {
	if len(blockID) == 0 {
		return flow.ZeroID, nil
	}
	return convert.BlockID(blockID)
}

func (h *Handler) SendAndSubscribeTransactionStatuses(_ *access.SendAndSubscribeTransactionStatusesRequest, _ access.AccessAPI_SendAndSubscribeTransactionStatusesServer) error {
	// not implemented
	return nil
}

>>>>>>> b629916b
func (h *Handler) blockResponse(block *flow.Block, fullResponse bool, status flow.BlockStatus) (*access.BlockResponse, error) {
	metadata := h.buildMetadataResponse()

	signerIDs, err := h.signerIndicesDecoder.DecodeSignerIDs(block.Header)
	if err != nil {
		return nil, err // the block was retrieved from local storage - so no errors are expected
	}

	var msg *entities.Block
	if fullResponse {
		msg, err = convert.BlockToMessage(block, signerIDs)
		if err != nil {
			return nil, rpc.ConvertError(err, "could not convert block to message", codes.Internal)
		}
	} else {
		msg = convert.BlockToMessageLight(block)
	}

	return &access.BlockResponse{
		Block:       msg,
		BlockStatus: entities.BlockStatus(status),
		Metadata:    metadata,
	}, nil
}

func (h *Handler) blockHeaderResponse(header *flow.Header, status flow.BlockStatus) (*access.BlockHeaderResponse, error) {
	metadata := h.buildMetadataResponse()

	signerIDs, err := h.signerIndicesDecoder.DecodeSignerIDs(header)
	if err != nil {
		return nil, err // the block was retrieved from local storage - so no errors are expected
	}

	msg, err := convert.BlockHeaderToMessage(header, signerIDs)
	if err != nil {
		return nil, rpc.ConvertError(err, "could not convert block header to message", codes.Internal)
	}

	return &access.BlockHeaderResponse{
		Block:       msg,
		BlockStatus: entities.BlockStatus(status),
		Metadata:    metadata,
	}, nil
}

// buildMetadataResponse builds and returns the metadata response object.
func (h *Handler) buildMetadataResponse() *entities.Metadata {
	lastFinalizedHeader := h.finalizedHeaderCache.Get()
	blockId := lastFinalizedHeader.ID()
	nodeId := h.me.NodeID()

	return &entities.Metadata{
		LatestFinalizedBlockId: blockId[:],
		LatestFinalizedHeight:  lastFinalizedHeader.Height,
		NodeId:                 nodeId[:],
	}
}

func executionResultToMessages(er *flow.ExecutionResult, metadata *entities.Metadata) (*access.ExecutionResultForBlockIDResponse, error) {
	execResult, err := convert.ExecutionResultToMessage(er)
	if err != nil {
		return nil, err
	}
	return &access.ExecutionResultForBlockIDResponse{
		ExecutionResult: execResult,
		Metadata:        metadata,
	}, nil
}

// WithBlockSignerDecoder configures the Handler to decode signer indices
// via the provided hotstuff.BlockSignerDecoder
func WithBlockSignerDecoder(signerIndicesDecoder hotstuff.BlockSignerDecoder) func(*Handler) {
	return func(handler *Handler) {
		handler.signerIndicesDecoder = signerIndicesDecoder
	}
}

func checkBlockStatus(blockStatus flow.BlockStatus) error {
<<<<<<< HEAD
	if blockStatus == flow.BlockStatusUnknown {
=======
	if blockStatus != flow.BlockStatusFinalized && blockStatus != flow.BlockStatusSealed {
>>>>>>> b629916b
		return fmt.Errorf("block status is unknown. Possible variants: BLOCK_FINALIZED, BLOCK_SEALED")
	}
	return nil
}<|MERGE_RESOLUTION|>--- conflicted
+++ resolved
@@ -34,12 +34,8 @@
 
 var _ access.AccessAPIServer = (*Handler)(nil)
 
-<<<<<<< HEAD
-func NewHandler(api API,
-=======
 func NewHandler(
 	api API,
->>>>>>> b629916b
 	chain flow.Chain,
 	finalizedHeader module.FinalizedHeaderCache,
 	me module.Local,
@@ -729,25 +725,9 @@
 	h.StreamCount.Add(1)
 	defer h.StreamCount.Add(-1)
 
-<<<<<<< HEAD
-	startBlockID := flow.ZeroID
-	if request.GetStartBlockId() != nil {
-		blockID, err := convert.BlockID(request.GetStartBlockId())
-		if err != nil {
-			return status.Errorf(codes.InvalidArgument, "could not convert start block ID: %v", err)
-		}
-		startBlockID = blockID
-	}
-
-	blockStatus := convert.MessageToBlockStatus(request.BlockStatus)
-	err := checkBlockStatus(blockStatus)
-	if err != nil {
-		return status.Errorf(codes.InvalidArgument, "invalid block status argument: %v", err)
-=======
 	startBlockID, blockStatus, err := h.getStartData(request.StartBlockId, request.BlockStatus)
 	if err != nil {
 		return status.Errorf(codes.InvalidArgument, "invalid argument: %v", err)
->>>>>>> b629916b
 	}
 
 	sub := h.api.SubscribeBlocks(stream.Context(), startBlockID, request.GetStartBlockHeight(), blockStatus)
@@ -760,30 +740,18 @@
 			return nil
 		}
 
-<<<<<<< HEAD
-		blockResp, ok := v.(*flow.Block)
-=======
 		block, ok := v.(*flow.Block)
->>>>>>> b629916b
 		if !ok {
 			return status.Errorf(codes.Internal, "unexpected response type: %T", v)
 		}
 
-<<<<<<< HEAD
-		resp, err := h.blockResponse(blockResp, request.GetFullBlockResponse(), blockStatus)
-=======
 		msgBlockResponse, err := h.blockResponse(block, request.GetFullBlockResponse(), blockStatus)
->>>>>>> b629916b
 		if err != nil {
 			return rpc.ConvertError(err, "could not convert block to message", codes.Internal)
 		}
 
 		err = stream.Send(&access.SubscribeBlocksResponse{
-<<<<<<< HEAD
-			Block: resp.Block,
-=======
 			Block: msgBlockResponse.Block,
->>>>>>> b629916b
 		})
 		if err != nil {
 			return rpc.ConvertError(err, "could not send response", codes.Internal)
@@ -791,12 +759,6 @@
 	}
 }
 
-<<<<<<< HEAD
-func (h *Handler) SendAndSubscribeTransactionStatuses(
-	request *access.SendAndSubscribeTransactionStatusesRequest,
-	stream access.AccessAPI_SendAndSubscribeTransactionStatusesServer,
-) error {
-=======
 // SubscribeBlockHeaders streams finalized or sealed block headers starting at the requested
 // start block, up until the latest available block header. Once the latest is
 // reached, the stream will remain open and responses are sent for each new
@@ -805,7 +767,6 @@
 // Each block header are filtered by the provided block status, and only
 // those block headers that match the status are returned.
 func (h *Handler) SubscribeBlockHeaders(request *access.SubscribeBlockHeadersRequest, stream access.AccessAPI_SubscribeBlockHeadersServer) error {
->>>>>>> b629916b
 	// check if the maximum number of streams is reached
 	if h.StreamCount.Load() >= h.MaxStreams {
 		return status.Errorf(codes.ResourceExhausted, "maximum number of streams reached")
@@ -813,27 +774,12 @@
 	h.StreamCount.Add(1)
 	defer h.StreamCount.Add(-1)
 
-<<<<<<< HEAD
-	tx, err := convert.MessageToTransaction(request.GetTransaction(), h.chain)
-	if err != nil {
-		return status.Error(codes.InvalidArgument, err.Error())
-	}
-
-	err = h.api.SendTransaction(stream.Context(), &tx)
-	if err != nil {
-		return err
-	}
-
-	sub := h.api.SendAndSubscribeTransactionStatuses(stream.Context(), &tx)
-
-=======
 	startBlockID, blockStatus, err := h.getStartData(request.StartBlockId, request.BlockStatus)
 	if err != nil {
 		return status.Errorf(codes.InvalidArgument, "invalid argument: %v", err)
 	}
 
 	sub := h.api.SubscribeBlockHeaders(stream.Context(), startBlockID, request.GetStartBlockHeight(), blockStatus)
->>>>>>> b629916b
 	for {
 		v, ok := <-sub.Channel()
 		if !ok {
@@ -843,29 +789,11 @@
 			return nil
 		}
 
-<<<<<<< HEAD
-		txSubInfo, ok := v.(*convert.TransactionSubscribeInfo)
-=======
 		header, ok := v.(*flow.Header)
->>>>>>> b629916b
 		if !ok {
 			return status.Errorf(codes.Internal, "unexpected response type: %T", v)
 		}
 
-<<<<<<< HEAD
-		err = stream.Send(convert.TransactionSubscribeInfoToSubscriptionResponse(txSubInfo))
-
-		if err != nil {
-			return rpc.ConvertError(err, "could not send response", codes.Internal)
-		}
-
-		if txSubInfo.Status == flow.TransactionStatusSealed || txSubInfo.Status == flow.TransactionStatusExpired {
-			return nil
-		}
-	}
-}
-
-=======
 		signerIDs, err := h.signerIndicesDecoder.DecodeSignerIDs(header)
 		if err != nil {
 			return rpc.ConvertError(err, "could not decode the signer indices from the given block header", codes.Internal) // the block was retrieved from local storage - so no errors are expected
@@ -967,12 +895,55 @@
 	return convert.BlockID(blockID)
 }
 
-func (h *Handler) SendAndSubscribeTransactionStatuses(_ *access.SendAndSubscribeTransactionStatusesRequest, _ access.AccessAPI_SendAndSubscribeTransactionStatusesServer) error {
-	// not implemented
-	return nil
-}
-
->>>>>>> b629916b
+func (h *Handler) SendAndSubscribeTransactionStatuses(
+	request *access.SendAndSubscribeTransactionStatusesRequest,
+	stream access.AccessAPI_SendAndSubscribeTransactionStatusesServer,
+) error {
+	// check if the maximum number of streams is reached
+	if h.StreamCount.Load() >= h.MaxStreams {
+		return status.Errorf(codes.ResourceExhausted, "maximum number of streams reached")
+	}
+	h.StreamCount.Add(1)
+	defer h.StreamCount.Add(-1)
+
+	tx, err := convert.MessageToTransaction(request.GetTransaction(), h.chain)
+	if err != nil {
+		return status.Error(codes.InvalidArgument, err.Error())
+	}
+
+	err = h.api.SendTransaction(stream.Context(), &tx)
+	if err != nil {
+		return err
+	}
+
+	sub := h.api.SendAndSubscribeTransactionStatuses(stream.Context(), &tx)
+
+	for {
+		v, ok := <-sub.Channel()
+		if !ok {
+			if sub.Err() != nil {
+				return rpc.ConvertError(sub.Err(), "stream encountered an error", codes.Internal)
+			}
+			return nil
+		}
+
+		txSubInfo, ok := v.(*convert.TransactionSubscribeInfo)
+		if !ok {
+			return status.Errorf(codes.Internal, "unexpected response type: %T", v)
+		}
+
+		err = stream.Send(convert.TransactionSubscribeInfoToSubscriptionResponse(txSubInfo))
+
+		if err != nil {
+			return rpc.ConvertError(err, "could not send response", codes.Internal)
+		}
+
+		if txSubInfo.Status == flow.TransactionStatusSealed || txSubInfo.Status == flow.TransactionStatusExpired {
+			return nil
+		}
+	}
+}
+
 func (h *Handler) blockResponse(block *flow.Block, fullResponse bool, status flow.BlockStatus) (*access.BlockResponse, error) {
 	metadata := h.buildMetadataResponse()
 
@@ -1051,11 +1022,7 @@
 }
 
 func checkBlockStatus(blockStatus flow.BlockStatus) error {
-<<<<<<< HEAD
-	if blockStatus == flow.BlockStatusUnknown {
-=======
 	if blockStatus != flow.BlockStatusFinalized && blockStatus != flow.BlockStatusSealed {
->>>>>>> b629916b
 		return fmt.Errorf("block status is unknown. Possible variants: BLOCK_FINALIZED, BLOCK_SEALED")
 	}
 	return nil
