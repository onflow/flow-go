--- conflicted
+++ resolved
@@ -14,39 +14,15 @@
 type AccountsAPI interface {
 	GetAccount(ctx context.Context, address flow.Address) (*flow.Account, error)
 	GetAccountAtLatestBlock(ctx context.Context, address flow.Address) (*flow.Account, error)
-	GetAccountAtBlockHeight(
-		ctx context.Context,
-		address flow.Address,
-		height uint64,
-	) (*flow.Account, error)
+	GetAccountAtBlockHeight(ctx context.Context, address flow.Address, height uint64,) (*flow.Account, error)
 
 	GetAccountBalanceAtLatestBlock(ctx context.Context, address flow.Address) (uint64, error)
-	GetAccountBalanceAtBlockHeight(
-		ctx context.Context,
-		address flow.Address,
-		height uint64,
-	) (uint64, error)
-
-	GetAccountKeyAtLatestBlock(
-		ctx context.Context,
-		address flow.Address,
-		keyIndex uint32,
-	) (*flow.AccountPublicKey, error)
-	GetAccountKeyAtBlockHeight(
-		ctx context.Context,
-		address flow.Address,
-		keyIndex uint32,
-		height uint64,
-	) (*flow.AccountPublicKey, error)
-	GetAccountKeysAtLatestBlock(
-		ctx context.Context,
-		address flow.Address,
-	) ([]flow.AccountPublicKey, error)
-	GetAccountKeysAtBlockHeight(
-		ctx context.Context,
-		address flow.Address,
-		height uint64,
-	) ([]flow.AccountPublicKey, error)
+	GetAccountBalanceAtBlockHeight(ctx context.Context, address flow.Address, height uint64,) (uint64, error)
+
+	GetAccountKeyAtLatestBlock(ctx context.Context, address flow.Address, keyIndex uint32) (*flow.AccountPublicKey, error)
+	GetAccountKeyAtBlockHeight(ctx context.Context, address flow.Address, keyIndex uint32, height uint64,) (*flow.AccountPublicKey, error)
+	GetAccountKeysAtLatestBlock(ctx context.Context, address flow.Address) ([]flow.AccountPublicKey, error)
+	GetAccountKeysAtBlockHeight(ctx context.Context, address flow.Address, height uint64) ([]flow.AccountPublicKey, error)
 }
 
 type EventsAPI interface {
@@ -95,45 +71,14 @@
 	SendTransaction(ctx context.Context, tx *flow.TransactionBody) error
 
 	GetTransaction(ctx context.Context, id flow.Identifier) (*flow.TransactionBody, error)
-	GetTransactionsByBlockID(
-		ctx context.Context,
-		blockID flow.Identifier,
-	) ([]*flow.TransactionBody, error)
-
-	GetTransactionResult(
-		ctx context.Context,
-		txID flow.Identifier,
-		blockID flow.Identifier,
-		collectionID flow.Identifier,
-		encodingVersion entities.EventEncodingVersion,
-	) (*accessmodel.TransactionResult, error)
-	GetTransactionResultByIndex(
-		ctx context.Context,
-		blockID flow.Identifier,
-		index uint32,
-		encodingVersion entities.EventEncodingVersion,
-	) (*accessmodel.TransactionResult, error)
-	GetTransactionResultsByBlockID(
-		ctx context.Context,
-		blockID flow.Identifier,
-		encodingVersion entities.EventEncodingVersion,
-	) ([]*accessmodel.TransactionResult, error)
-
-<<<<<<< HEAD
-	GetSystemTransaction(
-		ctx context.Context,
-		blockID flow.Identifier,
-	) (*flow.TransactionBody, error)
-	GetSystemTransactionResult(
-		ctx context.Context,
-		blockID flow.Identifier,
-		encodingVersion entities.EventEncodingVersion,
-		criteria optimistic_sync.Criteria,
-	) (*accessmodel.TransactionResult, accessmodel.ExecutorMetadata, error)
-=======
+	GetTransactionsByBlockID(ctx context.Context, blockID flow.Identifier) ([]*flow.TransactionBody, error)
+
+	GetTransactionResult(ctx context.Context, txID flow.Identifier, blockID flow.Identifier, collectionID flow.Identifier, encodingVersion entities.EventEncodingVersion,) (*accessmodel.TransactionResult, error)
+	GetTransactionResultByIndex(ctx context.Context, blockID flow.Identifier, index uint32, encodingVersion entities.EventEncodingVersion,) (*accessmodel.TransactionResult, error)
+	GetTransactionResultsByBlockID(ctx context.Context, blockID flow.Identifier, encodingVersion entities.EventEncodingVersion,) ([]*accessmodel.TransactionResult, error)
+
 	GetSystemTransaction(ctx context.Context, txID flow.Identifier, blockID flow.Identifier) (*flow.TransactionBody, error)
 	GetSystemTransactionResult(ctx context.Context, txID flow.Identifier, blockID flow.Identifier, encodingVersion entities.EventEncodingVersion) (*accessmodel.TransactionResult, error)
->>>>>>> 3f07db5d
 }
 
 type TransactionStreamAPI interface {
@@ -211,10 +156,7 @@
 	//
 	// Expected sentinel errors providing details to clients about failed requests:
 	//   - access.DataNotFoundError - No header with the given height was found
-	GetBlockHeaderByHeight(
-		ctx context.Context,
-		height uint64,
-	) (*flow.Header, flow.BlockStatus, error)
+	GetBlockHeaderByHeight(ctx context.Context, height uint64) (*flow.Header, flow.BlockStatus, error)
 
 	// GetBlockHeaderByID returns the block header with the given ID.
 	//
@@ -224,10 +166,7 @@
 	//
 	// Expected sentinel errors providing details to clients about failed requests:
 	//   - access.DataNotFoundError - No header with the given ID was found
-	GetBlockHeaderByID(
-		ctx context.Context,
-		id flow.Identifier,
-	) (*flow.Header, flow.BlockStatus, error)
+	GetBlockHeaderByID(ctx context.Context, id flow.Identifier) (*flow.Header, flow.BlockStatus, error)
 
 	// GetLatestBlock returns the latest block in the chain.
 	//
@@ -316,10 +255,7 @@
 	//
 	// Expected sentinel errors providing details to clients about failed requests:
 	//   - access.DataNotFoundError - No execution result with the given block ID was found
-	GetExecutionResultForBlockID(
-		ctx context.Context,
-		blockID flow.Identifier,
-	) (*flow.ExecutionResult, error)
+	GetExecutionResultForBlockID(ctx context.Context, blockID flow.Identifier) (*flow.ExecutionResult, error)
 
 	// GetExecutionResultByID gets an execution result by its ID.
 	//
@@ -339,11 +275,7 @@
 	// are returned. blockStatus must be BlockStatusSealed or BlockStatusFinalized.
 	//
 	// If invalid parameters are supplied, a failed subscription is returned.
-	SubscribeBlocksFromStartBlockID(
-		ctx context.Context,
-		startBlockID flow.Identifier,
-		blockStatus flow.BlockStatus,
-	) subscription.Subscription
+	SubscribeBlocksFromStartBlockID(ctx context.Context, startBlockID flow.Identifier, blockStatus flow.BlockStatus,) subscription.Subscription
 
 	// SubscribeBlocksFromStartHeight subscribes to the finalized or sealed blocks starting at the requested
 	// start block height, up until the latest available block. Once the latest is
@@ -354,11 +286,7 @@
 	// are returned. blockStatus must be BlockStatusSealed or BlockStatusFinalized.
 	//
 	// If invalid parameters are supplied, a failed subscription is returned.
-	SubscribeBlocksFromStartHeight(
-		ctx context.Context,
-		startHeight uint64,
-		blockStatus flow.BlockStatus,
-	) subscription.Subscription
+	SubscribeBlocksFromStartHeight(ctx context.Context, startHeight uint64, blockStatus flow.BlockStatus,) subscription.Subscription
 
 	// SubscribeBlocksFromLatest subscribes to the finalized or sealed blocks starting at the latest sealed block,
 	// up until the latest available block. Once the latest is
@@ -369,10 +297,7 @@
 	// are returned. blockStatus must be BlockStatusSealed or BlockStatusFinalized.
 	//
 	// If invalid parameters are supplied, a failed subscription is returned.
-	SubscribeBlocksFromLatest(
-		ctx context.Context,
-		blockStatus flow.BlockStatus,
-	) subscription.Subscription
+	SubscribeBlocksFromLatest(ctx context.Context, blockStatus flow.BlockStatus) subscription.Subscription
 
 	// SubscribeBlockHeadersFromStartBlockID streams finalized or sealed block headers starting at the requested
 	// start block id, up until the latest available block header. Once the latest is
@@ -383,11 +308,7 @@
 	// are returned. blockStatus must be BlockStatusSealed or BlockStatusFinalized.
 	//
 	// If invalid parameters are supplied, a failed subscription is returned.
-	SubscribeBlockHeadersFromStartBlockID(
-		ctx context.Context,
-		startBlockID flow.Identifier,
-		blockStatus flow.BlockStatus,
-	) subscription.Subscription
+	SubscribeBlockHeadersFromStartBlockID(ctx context.Context, startBlockID flow.Identifier, blockStatus flow.BlockStatus,) subscription.Subscription
 
 	// SubscribeBlockHeadersFromStartHeight streams finalized or sealed block headers starting at the requested
 	// start block height, up until the latest available block header. Once the latest is
@@ -398,11 +319,7 @@
 	// are returned. blockStatus must be BlockStatusSealed or BlockStatusFinalized.
 	//
 	// If invalid parameters are supplied, a failed subscription is returned.
-	SubscribeBlockHeadersFromStartHeight(
-		ctx context.Context,
-		startHeight uint64,
-		blockStatus flow.BlockStatus,
-	) subscription.Subscription
+	SubscribeBlockHeadersFromStartHeight(ctx context.Context, startHeight uint64, blockStatus flow.BlockStatus,) subscription.Subscription
 
 	// SubscribeBlockHeadersFromLatest streams finalized or sealed block headers starting at the latest sealed block,
 	// up until the latest available block header. Once the latest is
@@ -413,10 +330,7 @@
 	// are returned. blockStatus must be BlockStatusSealed or BlockStatusFinalized.
 	//
 	// If invalid parameters are supplied, a failed subscription is returned.
-	SubscribeBlockHeadersFromLatest(
-		ctx context.Context,
-		blockStatus flow.BlockStatus,
-	) subscription.Subscription
+	SubscribeBlockHeadersFromLatest(ctx context.Context, blockStatus flow.BlockStatus) subscription.Subscription
 
 	// SubscribeBlockDigestsFromStartBlockID streams finalized or sealed lightweight block starting at the requested
 	// start block id, up until the latest available block. Once the latest is
@@ -427,11 +341,7 @@
 	// are returned. blockStatus must be BlockStatusSealed or BlockStatusFinalized.
 	//
 	// If invalid parameters are supplied, a failed subscription is returned.
-	SubscribeBlockDigestsFromStartBlockID(
-		ctx context.Context,
-		startBlockID flow.Identifier,
-		blockStatus flow.BlockStatus,
-	) subscription.Subscription
+	SubscribeBlockDigestsFromStartBlockID(ctx context.Context, startBlockID flow.Identifier, blockStatus flow.BlockStatus,) subscription.Subscription
 
 	// SubscribeBlockDigestsFromStartHeight streams finalized or sealed lightweight block starting at the requested
 	// start block height, up until the latest available block. Once the latest is
@@ -442,11 +352,7 @@
 	// are returned. blockStatus must be BlockStatusSealed or BlockStatusFinalized.
 	//
 	// If invalid parameters are supplied, a failed subscription is returned.
-	SubscribeBlockDigestsFromStartHeight(
-		ctx context.Context,
-		startHeight uint64,
-		blockStatus flow.BlockStatus,
-	) subscription.Subscription
+	SubscribeBlockDigestsFromStartHeight(ctx context.Context, startHeight uint64, blockStatus flow.BlockStatus,) subscription.Subscription
 
 	// SubscribeBlockDigestsFromLatest streams finalized or sealed lightweight block starting at the latest sealed block,
 	// up until the latest available block. Once the latest is
@@ -457,8 +363,5 @@
 	// are returned. blockStatus must be BlockStatusSealed or BlockStatusFinalized.
 	//
 	// If invalid parameters are supplied, a failed subscription is returned.
-	SubscribeBlockDigestsFromLatest(
-		ctx context.Context,
-		blockStatus flow.BlockStatus,
-	) subscription.Subscription
+	SubscribeBlockDigestsFromLatest(ctx context.Context, blockStatus flow.BlockStatus) subscription.Subscription
 }