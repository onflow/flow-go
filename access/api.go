--- conflicted
+++ resolved
@@ -58,10 +58,7 @@
 	BlockID       flow.Identifier
 	TransactionID flow.Identifier
 	CollectionID  flow.Identifier
-<<<<<<< HEAD
-=======
 	BlockHeight   uint64
->>>>>>> 9652b94c
 }
 
 func TransactionResultToMessage(result *TransactionResult) *access.TransactionResultResponse {
@@ -73,10 +70,7 @@
 		BlockId:       result.BlockID[:],
 		TransactionId: result.TransactionID[:],
 		CollectionId:  result.CollectionID[:],
-<<<<<<< HEAD
-=======
 		BlockHeight:   uint64(result.BlockHeight),
->>>>>>> 9652b94c
 	}
 }
 
@@ -101,10 +95,7 @@
 		BlockID:       flow.HashToID(message.BlockId),
 		TransactionID: flow.HashToID(message.TransactionId),
 		CollectionID:  flow.HashToID(message.CollectionId),
-<<<<<<< HEAD
-=======
 		BlockHeight:   message.BlockHeight,
->>>>>>> 9652b94c
 	}
 }
 
