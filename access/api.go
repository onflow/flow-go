--- conflicted
+++ resolved
@@ -235,11 +235,7 @@
 	//   - txID: The unique identifier of the transaction to monitor.
 	//   - requiredEventEncodingVersion: The version of event encoding required for the subscription.
 	SubscribeTransactionStatusesFromLatest(ctx context.Context, txID flow.Identifier, requiredEventEncodingVersion entities.EventEncodingVersion) subscription.Subscription
-<<<<<<< HEAD
-	// SendAndSubscribeTransactionStatuses sends a transaction to the execution node and subscribes to its status updates.
-=======
 	// SendAndSubscribeTransactionStatuses sends a transaction to the network and subscribes to its status updates.
->>>>>>> 2a8e15e1
 	// Monitoring begins from the reference block saved in the transaction itself and streams status updates until the transaction
 	// reaches a final state (TransactionStatusSealed or TransactionStatusExpired). Once a final status is reached, the subscription
 	// automatically terminates.
