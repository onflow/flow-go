package access

import (
	"context"

	"github.com/onflow/flow/protobuf/go/flow/entities"

	"github.com/onflow/flow-go/engine/access/subscription"
	accessmodel "github.com/onflow/flow-go/model/access"
	"github.com/onflow/flow-go/model/flow"
)

<<<<<<< HEAD
// API provides all public-facing functionality of the Flow Access API.
//
// CAUTION: SIMPLIFIED ERROR HANDLING
//   - All endpoints must only return an access.accessSentinel error or nil.
//   - All errors returned by this API are guaranteed to be benign. The node can continue normal operations after such errors.
//   - To prevent delivering incorrect results to clients, in case of an error, all other return values should be discarded.
type API interface {
	// Ping responds to requests when the server is up.
	//
	// CAUTION: this layer SIMPLIFIES the ERROR HANDLING convention
	//   - All errors returned are guaranteed to be benign. The node can continue normal operations after such errors.
	//   - To prevent delivering incorrect results to clients in case of an error, all other return values should be discarded.
	//
	// Expected sentinel errors providing details to clients about failed requests:
	// - access.ServiceUnavailable if the configured static collection node does not respond to ping.
	Ping(ctx context.Context) error

	// GetNetworkParameters returns the network parameters for the current network.
	GetNetworkParameters(ctx context.Context) accessmodel.NetworkParameters

	// GetNodeVersionInfo returns node version information such as semver, commit, sporkID, protocolVersion, etc
	//
	// CAUTION: this layer SIMPLIFIES the ERROR HANDLING convention
	//   - All errors returned are guaranteed to be benign. The node can continue normal operations after such errors.
	//   - To prevent delivering incorrect results to clients in case of an error, all other return values should be discarded.
	GetNodeVersionInfo(ctx context.Context) (*accessmodel.NodeVersionInfo, error)

	// GetLatestBlockHeader returns the latest block header in the chain.
	//
	// CAUTION: this layer SIMPLIFIES the ERROR HANDLING convention
	//   - All errors returned are guaranteed to be benign. The node can continue normal operations after such errors.
	//   - To prevent delivering incorrect results to clients in case of an error, all other return values should be discarded.
	GetLatestBlockHeader(ctx context.Context, isSealed bool) (*flow.Header, flow.BlockStatus, error)

	// GetBlockHeaderByHeight returns the block header at the given height.
	//
	// CAUTION: this layer SIMPLIFIES the ERROR HANDLING convention
	//   - All errors returned are guaranteed to be benign. The node can continue normal operations after such errors.
	//   - To prevent delivering incorrect results to clients in case of an error, all other return values should be discarded.
	//
	// Expected sentinel errors providing details to clients about failed requests:
	//   - access.DataNotFoundError - No header with the given height was found
	GetBlockHeaderByHeight(ctx context.Context, height uint64) (*flow.Header, flow.BlockStatus, error)

	// GetBlockHeaderByID returns the block header with the given ID.
	//
	// CAUTION: this layer SIMPLIFIES the ERROR HANDLING convention
	//   - All errors returned are guaranteed to be benign. The node can continue normal operations after such errors.
	//   - To prevent delivering incorrect results to clients in case of an error, all other return values should be discarded.
	//
	// Expected sentinel errors providing details to clients about failed requests:
	//   - access.DataNotFoundError - No header with the given ID was found
	GetBlockHeaderByID(ctx context.Context, id flow.Identifier) (*flow.Header, flow.BlockStatus, error)

	// GetLatestBlock returns the latest block in the chain.
	//
	// CAUTION: this layer SIMPLIFIES the ERROR HANDLING convention
	//   - All errors returned are guaranteed to be benign. The node can continue normal operations after such errors.
	//   - To prevent delivering incorrect results to clients in case of an error, all other return values should be discarded.
	GetLatestBlock(ctx context.Context, isSealed bool) (*flow.Block, flow.BlockStatus, error)

	// GetBlockByHeight returns the block at the given height.
	//
	// CAUTION: this layer SIMPLIFIES the ERROR HANDLING convention
	//   - All errors returned are guaranteed to be benign. The node can continue normal operations after such errors.
	//   - To prevent delivering incorrect results to clients in case of an error, all other return values should be discarded.
	//
	// Expected sentinel errors providing details to clients about failed requests:
	//   - access.DataNotFoundError - No block with the given height was found
	GetBlockByHeight(ctx context.Context, height uint64) (*flow.Block, flow.BlockStatus, error)

	// GetBlockByID returns the block with the given ID.
	//
	// CAUTION: this layer SIMPLIFIES the ERROR HANDLING convention
	//   - All errors returned are guaranteed to be benign. The node can continue normal operations after such errors.
	//   - To prevent delivering incorrect results to clients in case of an error, all other return values should be discarded.
	//
	// Expected sentinel errors providing details to clients about failed requests:
	//   - access.DataNotFoundError - No block with the given ID was found
	GetBlockByID(ctx context.Context, id flow.Identifier) (*flow.Block, flow.BlockStatus, error)

	// GetCollectionByID returns a light collection by its ID.
	//
	// CAUTION: this layer SIMPLIFIES the ERROR HANDLING convention
	//   - All errors returned are guaranteed to be benign. The node can continue normal operations after such errors.
	//   - To prevent delivering incorrect results to clients in case of an error, all other return values should be discarded.
	//
	// Expected sentinel errors providing details to clients about failed requests:
	//   - access.DataNotFoundError if the collection is not found.
	GetCollectionByID(ctx context.Context, id flow.Identifier) (*flow.LightCollection, error)

	// GetFullCollectionByID returns a full collection by its ID.
	//
	// CAUTION: this layer SIMPLIFIES the ERROR HANDLING convention
	// As documented in the [access.API], which we partially implement with this function
	//   - All errors returned are guaranteed to be benign. The node can continue normal operations after such errors.
	//   - To prevent delivering incorrect results to clients in case of an error, all other return values should be discarded.
	//
	// Expected sentinel errors providing details to clients about failed requests:
	//   - access.DataNotFoundError if the collection is not found.
	GetFullCollectionByID(ctx context.Context, id flow.Identifier) (*flow.Collection, error)

	SendTransaction(ctx context.Context, tx *flow.TransactionBody) error
	GetTransaction(ctx context.Context, id flow.Identifier) (*flow.TransactionBody, error)
	GetTransactionsByBlockID(ctx context.Context, blockID flow.Identifier) ([]*flow.TransactionBody, error)
	GetTransactionResult(ctx context.Context, id flow.Identifier, blockID flow.Identifier, collectionID flow.Identifier, requiredEventEncodingVersion entities.EventEncodingVersion) (*accessmodel.TransactionResult, error)
	GetTransactionResultByIndex(ctx context.Context, blockID flow.Identifier, index uint32, requiredEventEncodingVersion entities.EventEncodingVersion) (*accessmodel.TransactionResult, error)
	GetTransactionResultsByBlockID(ctx context.Context, blockID flow.Identifier, requiredEventEncodingVersion entities.EventEncodingVersion) ([]*accessmodel.TransactionResult, error)
	GetSystemTransaction(ctx context.Context, blockID flow.Identifier) (*flow.TransactionBody, error)
	GetSystemTransactionResult(ctx context.Context, blockID flow.Identifier, requiredEventEncodingVersion entities.EventEncodingVersion) (*accessmodel.TransactionResult, error)

=======
type AccountsAPI interface {
>>>>>>> 7344085a
	GetAccount(ctx context.Context, address flow.Address) (*flow.Account, error)
	GetAccountAtLatestBlock(ctx context.Context, address flow.Address) (*flow.Account, error)
	GetAccountAtBlockHeight(ctx context.Context, address flow.Address, height uint64) (*flow.Account, error)

	GetAccountBalanceAtLatestBlock(ctx context.Context, address flow.Address) (uint64, error)
	GetAccountBalanceAtBlockHeight(ctx context.Context, address flow.Address, height uint64) (uint64, error)

	GetAccountKeyAtLatestBlock(ctx context.Context, address flow.Address, keyIndex uint32) (*flow.AccountPublicKey, error)
	GetAccountKeyAtBlockHeight(ctx context.Context, address flow.Address, keyIndex uint32, height uint64) (*flow.AccountPublicKey, error)
	GetAccountKeysAtLatestBlock(ctx context.Context, address flow.Address) ([]flow.AccountPublicKey, error)
	GetAccountKeysAtBlockHeight(ctx context.Context, address flow.Address, height uint64) ([]flow.AccountPublicKey, error)
}

type EventsAPI interface {
	GetEventsForHeightRange(
		ctx context.Context,
		eventType string,
		startHeight,
		endHeight uint64,
		requiredEventEncodingVersion entities.EventEncodingVersion,
	) ([]flow.BlockEvents, error)

	GetEventsForBlockIDs(
		ctx context.Context,
		eventType string,
		blockIDs []flow.Identifier,
		requiredEventEncodingVersion entities.EventEncodingVersion,
	) ([]flow.BlockEvents, error)
}

type ScriptsAPI interface {
	ExecuteScriptAtLatestBlock(ctx context.Context, script []byte, arguments [][]byte) ([]byte, error)
	ExecuteScriptAtBlockHeight(ctx context.Context, blockHeight uint64, script []byte, arguments [][]byte) ([]byte, error)
	ExecuteScriptAtBlockID(ctx context.Context, blockID flow.Identifier, script []byte, arguments [][]byte) ([]byte, error)
}

type TransactionsAPI interface {
	SendTransaction(ctx context.Context, tx *flow.TransactionBody) error

	GetTransaction(ctx context.Context, id flow.Identifier) (*flow.TransactionBody, error)
	GetTransactionsByBlockID(ctx context.Context, blockID flow.Identifier) ([]*flow.TransactionBody, error)

	GetTransactionResult(ctx context.Context, txID flow.Identifier, blockID flow.Identifier, collectionID flow.Identifier, encodingVersion entities.EventEncodingVersion) (*accessmodel.TransactionResult, error)
	GetTransactionResultByIndex(ctx context.Context, blockID flow.Identifier, index uint32, encodingVersion entities.EventEncodingVersion) (*accessmodel.TransactionResult, error)
	GetTransactionResultsByBlockID(ctx context.Context, blockID flow.Identifier, encodingVersion entities.EventEncodingVersion) ([]*accessmodel.TransactionResult, error)

	GetSystemTransaction(ctx context.Context, blockID flow.Identifier) (*flow.TransactionBody, error)
	GetSystemTransactionResult(ctx context.Context, blockID flow.Identifier, encodingVersion entities.EventEncodingVersion) (*accessmodel.TransactionResult, error)
}

type TransactionStreamAPI interface {
	// SubscribeTransactionStatuses subscribes to transaction status updates for a given transaction ID. Monitoring starts
	// from the latest block to obtain the current transaction status. If the transaction is already in the final state
	// ([flow.TransactionStatusSealed] or [flow.TransactionStatusExpired]), all statuses will be prepared and sent to the client
	// sequentially. If the transaction is not in the final state, the subscription will stream status updates until the transaction
	// reaches the final state. Once a final state is reached, the subscription will automatically terminate.
	//
	// Parameters:
	//   - ctx: Context to manage the subscription's lifecycle, including cancellation.
	//   - txID: The unique identifier of the transaction to monitor.
	//   - requiredEventEncodingVersion: The version of event encoding required for the subscription.
	SubscribeTransactionStatuses(
		ctx context.Context,
		txID flow.Identifier,
		requiredEventEncodingVersion entities.EventEncodingVersion,
	) subscription.Subscription

	// SendAndSubscribeTransactionStatuses sends a transaction to the execution node and subscribes to its status updates.
	// Monitoring begins from the reference block saved in the transaction itself and streams status updates until the transaction
	// reaches the final state ([flow.TransactionStatusSealed] or [flow.TransactionStatusExpired]). Once the final status has been reached, the subscription
	// automatically terminates.
	//
	// Parameters:
	//   - ctx: The context to manage the transaction sending and subscription lifecycle, including cancellation.
	//   - tx: The transaction body to be sent and monitored.
	//   - requiredEventEncodingVersion: The version of event encoding required for the subscription.
	//
	// If the transaction cannot be sent, the subscription will fail and return a failed subscription.
	SendAndSubscribeTransactionStatuses(
		ctx context.Context,
		tx *flow.TransactionBody,
		requiredEventEncodingVersion entities.EventEncodingVersion,
	) subscription.Subscription
}

// API provides all public-facing functionality of the Flow Access API.
type API interface {
	AccountsAPI
	EventsAPI
	ScriptsAPI
	TransactionsAPI
	TransactionStreamAPI

	Ping(ctx context.Context) error
	GetNetworkParameters(ctx context.Context) accessmodel.NetworkParameters
	GetNodeVersionInfo(ctx context.Context) (*accessmodel.NodeVersionInfo, error)

	GetLatestBlockHeader(ctx context.Context, isSealed bool) (*flow.Header, flow.BlockStatus, error)
	GetBlockHeaderByHeight(ctx context.Context, height uint64) (*flow.Header, flow.BlockStatus, error)
	GetBlockHeaderByID(ctx context.Context, id flow.Identifier) (*flow.Header, flow.BlockStatus, error)

	GetLatestBlock(ctx context.Context, isSealed bool) (*flow.Block, flow.BlockStatus, error)
	GetBlockByHeight(ctx context.Context, height uint64) (*flow.Block, flow.BlockStatus, error)
	GetBlockByID(ctx context.Context, id flow.Identifier) (*flow.Block, flow.BlockStatus, error)

	GetCollectionByID(ctx context.Context, id flow.Identifier) (*flow.LightCollection, error)
	GetFullCollectionByID(ctx context.Context, id flow.Identifier) (*flow.Collection, error)

	// GetLatestProtocolStateSnapshot returns the latest finalized snapshot.
	//
	// CAUTION: this layer SIMPLIFIES the ERROR HANDLING convention
	//   - All errors returned are guaranteed to be benign. The node can continue normal operations after such errors.
	//   - To prevent delivering incorrect results to clients in case of an error, all other return values should be discarded.
	GetLatestProtocolStateSnapshot(ctx context.Context) ([]byte, error)

	// GetProtocolStateSnapshotByBlockID returns serializable Snapshot for a block, by blockID.
	// The requested block must be finalized, otherwise an error is returned.
	//
	// CAUTION: this layer SIMPLIFIES the ERROR HANDLING convention
	//   - All errors returned are guaranteed to be benign. The node can continue normal operations after such errors.
	//   - To prevent delivering incorrect results to clients in case of an error, all other return values should be discarded.
	//
	// Expected sentinel errors providing details to clients about failed requests:
	//   - access.DataNotFoundError - No block with the given ID was found
	//   - access.InvalidRequestError - Block ID is for an orphaned block and will never have a valid snapshot
	//   - access.PreconditionFailedError - A block was found, but it is not finalized and is above the finalized height.
	GetProtocolStateSnapshotByBlockID(ctx context.Context, blockID flow.Identifier) ([]byte, error)

	// GetProtocolStateSnapshotByHeight returns serializable Snapshot by block height.
	// The block must be finalized (otherwise the by-height query is ambiguous).
	//
	// CAUTION: this layer SIMPLIFIES the ERROR HANDLING convention
	//   - All errors returned are guaranteed to be benign. The node can continue normal operations after such errors.
	//   - To prevent delivering incorrect results to clients in case of an error, all other return values should be discarded.
	//
	// Expected sentinel errors providing details to clients about failed requests:
	//   - access.DataNotFoundError - No finalized block with the given height was found.
	GetProtocolStateSnapshotByHeight(ctx context.Context, blockHeight uint64) ([]byte, error)

	// GetExecutionResultForBlockID gets an execution result by its block ID.
	//
	// CAUTION: this layer SIMPLIFIES the ERROR HANDLING convention
	//   - All errors returned are guaranteed to be benign. The node can continue normal operations after such errors.
	//   - To prevent delivering incorrect results to clients in case of an error, all other return values should be discarded.
	//
	// Expected sentinel errors providing details to clients about failed requests:
	//   - access.DataNotFoundError - No execution result with the given block ID was found
	GetExecutionResultForBlockID(ctx context.Context, blockID flow.Identifier) (*flow.ExecutionResult, error)

<<<<<<< HEAD
	// GetExecutionResultByID gets an execution result by its ID.
	//
	// CAUTION: this layer SIMPLIFIES the ERROR HANDLING convention
	//   - All errors returned are guaranteed to be benign. The node can continue normal operations after such errors.
	//   - To prevent delivering incorrect results to clients in case of an error, all other return values should be discarded.
=======
	// SubscribeBlocksFromStartBlockID subscribes to the finalized or sealed blocks starting at the requested
	// start block id, up until the latest available block. Once the latest is
	// reached, the stream will remain open and responses are sent for each new
	// block as it becomes available.
>>>>>>> 7344085a
	//
	// Expected sentinel errors providing details to clients about failed requests:
	//   - access.DataNotFoundError - No execution result with the given ID was found
	GetExecutionResultByID(ctx context.Context, id flow.Identifier) (*flow.ExecutionResult, error)

	// SubscribeBlocksFromStartBlockID subscribes to the finalized or sealed blocks starting at the
	// requested start block id, up until the latest available block. Once the latest is reached,
	// the stream will remain open and responses are sent for each new block as it becomes available.
	//
	// Each block is filtered by the provided block status, and only blocks that match blockStatus
	// are returned. blockStatus must be BlockStatusSealed or BlockStatusFinalized.
	//
	// If invalid parameters are supplied, a failed subscription is returned.
	SubscribeBlocksFromStartBlockID(ctx context.Context, startBlockID flow.Identifier, blockStatus flow.BlockStatus) subscription.Subscription

	// SubscribeBlocksFromStartHeight subscribes to the finalized or sealed blocks starting at the requested
	// start block height, up until the latest available block. Once the latest is
	// reached, the stream will remain open and responses are sent for each new
	// block as it becomes available.
	//
	// Each block is filtered by the provided block status, and only blocks that match blockStatus
	// are returned. blockStatus must be BlockStatusSealed or BlockStatusFinalized.
	//
	// If invalid parameters are supplied, a failed subscription is returned.
	SubscribeBlocksFromStartHeight(ctx context.Context, startHeight uint64, blockStatus flow.BlockStatus) subscription.Subscription

	// SubscribeBlocksFromLatest subscribes to the finalized or sealed blocks starting at the latest sealed block,
	// up until the latest available block. Once the latest is
	// reached, the stream will remain open and responses are sent for each new
	// block as it becomes available.
	//
	// Each block is filtered by the provided block status, and only blocks that match blockStatus
	// are returned. blockStatus must be BlockStatusSealed or BlockStatusFinalized.
	//
	// If invalid parameters are supplied, a failed subscription is returned.
	SubscribeBlocksFromLatest(ctx context.Context, blockStatus flow.BlockStatus) subscription.Subscription

	// SubscribeBlockHeadersFromStartBlockID streams finalized or sealed block headers starting at the requested
	// start block id, up until the latest available block header. Once the latest is
	// reached, the stream will remain open and responses are sent for each new
	// block header as it becomes available.
	//
	// Each block is filtered by the provided block status, and only blocks that match blockStatus
	// are returned. blockStatus must be BlockStatusSealed or BlockStatusFinalized.
	//
	// If invalid parameters are supplied, a failed subscription is returned.
	SubscribeBlockHeadersFromStartBlockID(ctx context.Context, startBlockID flow.Identifier, blockStatus flow.BlockStatus) subscription.Subscription

	// SubscribeBlockHeadersFromStartHeight streams finalized or sealed block headers starting at the requested
	// start block height, up until the latest available block header. Once the latest is
	// reached, the stream will remain open and responses are sent for each new
	// block header as it becomes available.
	//
	// Each block is filtered by the provided block status, and only blocks that match blockStatus
	// are returned. blockStatus must be BlockStatusSealed or BlockStatusFinalized.
	//
	// If invalid parameters are supplied, a failed subscription is returned.
	SubscribeBlockHeadersFromStartHeight(ctx context.Context, startHeight uint64, blockStatus flow.BlockStatus) subscription.Subscription

	// SubscribeBlockHeadersFromLatest streams finalized or sealed block headers starting at the latest sealed block,
	// up until the latest available block header. Once the latest is
	// reached, the stream will remain open and responses are sent for each new
	// block header as it becomes available.
	//
	// Each block is filtered by the provided block status, and only blocks that match blockStatus
	// are returned. blockStatus must be BlockStatusSealed or BlockStatusFinalized.
	//
	// If invalid parameters are supplied, a failed subscription is returned.
	SubscribeBlockHeadersFromLatest(ctx context.Context, blockStatus flow.BlockStatus) subscription.Subscription

	// SubscribeBlockDigestsFromStartBlockID streams finalized or sealed lightweight block starting at the requested
	// start block id, up until the latest available block. Once the latest is
	// reached, the stream will remain open and responses are sent for each new
	// block as it becomes available.
	//
	// Each block is filtered by the provided block status, and only blocks that match blockStatus
	// are returned. blockStatus must be BlockStatusSealed or BlockStatusFinalized.
	//
	// If invalid parameters are supplied, a failed subscription is returned.
	SubscribeBlockDigestsFromStartBlockID(ctx context.Context, startBlockID flow.Identifier, blockStatus flow.BlockStatus) subscription.Subscription

	// SubscribeBlockDigestsFromStartHeight streams finalized or sealed lightweight block starting at the requested
	// start block height, up until the latest available block. Once the latest is
	// reached, the stream will remain open and responses are sent for each new
	// block as it becomes available.
	//
	// Each block is filtered by the provided block status, and only blocks that match blockStatus
	// are returned. blockStatus must be BlockStatusSealed or BlockStatusFinalized.
	//
	// If invalid parameters are supplied, a failed subscription is returned.
	SubscribeBlockDigestsFromStartHeight(ctx context.Context, startHeight uint64, blockStatus flow.BlockStatus) subscription.Subscription

	// SubscribeBlockDigestsFromLatest streams finalized or sealed lightweight block starting at the latest sealed block,
	// up until the latest available block. Once the latest is
	// reached, the stream will remain open and responses are sent for each new
	// block as it becomes available.
	//
	// Each block is filtered by the provided block status, and only blocks that match blockStatus
	// are returned. blockStatus must be BlockStatusSealed or BlockStatusFinalized.
	//
	// If invalid parameters are supplied, a failed subscription is returned.
	SubscribeBlockDigestsFromLatest(ctx context.Context, blockStatus flow.BlockStatus) subscription.Subscription
<<<<<<< HEAD

	// SubscribeTransactionStatuses subscribes to transaction status updates for a given transaction ID. Monitoring starts
	// from the latest block to obtain the current transaction status. If the transaction is already in the final state
	// ([flow.TransactionStatusSealed] or [flow.TransactionStatusExpired]), all statuses will be prepared and sent to the client
	// sequentially. If the transaction is not in the final state, the subscription will stream status updates until the transaction
	// reaches the final state. Once a final state is reached, the subscription will automatically terminate.
	//
	// If the transaction cannot be sent, the subscription will fail and return a failed subscription.
	SubscribeTransactionStatuses(ctx context.Context, txID flow.Identifier, requiredEventEncodingVersion entities.EventEncodingVersion) subscription.Subscription

	// SendAndSubscribeTransactionStatuses sends a transaction to the execution node and subscribes to its status updates.
	// Monitoring begins from the reference block saved in the transaction itself and streams status updates until the transaction
	// reaches the final state ([flow.TransactionStatusSealed] or [flow.TransactionStatusExpired]). Once the final status has been reached, the subscription
	// automatically terminates.
	//
	// If the transaction cannot be sent, the subscription will fail and return a failed subscription.
	SendAndSubscribeTransactionStatuses(ctx context.Context, tx *flow.TransactionBody, requiredEventEncodingVersion entities.EventEncodingVersion) subscription.Subscription
=======
>>>>>>> 7344085a
}<|MERGE_RESOLUTION|>--- conflicted
+++ resolved
@@ -10,121 +10,7 @@
 	"github.com/onflow/flow-go/model/flow"
 )
 
-<<<<<<< HEAD
-// API provides all public-facing functionality of the Flow Access API.
-//
-// CAUTION: SIMPLIFIED ERROR HANDLING
-//   - All endpoints must only return an access.accessSentinel error or nil.
-//   - All errors returned by this API are guaranteed to be benign. The node can continue normal operations after such errors.
-//   - To prevent delivering incorrect results to clients, in case of an error, all other return values should be discarded.
-type API interface {
-	// Ping responds to requests when the server is up.
-	//
-	// CAUTION: this layer SIMPLIFIES the ERROR HANDLING convention
-	//   - All errors returned are guaranteed to be benign. The node can continue normal operations after such errors.
-	//   - To prevent delivering incorrect results to clients in case of an error, all other return values should be discarded.
-	//
-	// Expected sentinel errors providing details to clients about failed requests:
-	// - access.ServiceUnavailable if the configured static collection node does not respond to ping.
-	Ping(ctx context.Context) error
-
-	// GetNetworkParameters returns the network parameters for the current network.
-	GetNetworkParameters(ctx context.Context) accessmodel.NetworkParameters
-
-	// GetNodeVersionInfo returns node version information such as semver, commit, sporkID, protocolVersion, etc
-	//
-	// CAUTION: this layer SIMPLIFIES the ERROR HANDLING convention
-	//   - All errors returned are guaranteed to be benign. The node can continue normal operations after such errors.
-	//   - To prevent delivering incorrect results to clients in case of an error, all other return values should be discarded.
-	GetNodeVersionInfo(ctx context.Context) (*accessmodel.NodeVersionInfo, error)
-
-	// GetLatestBlockHeader returns the latest block header in the chain.
-	//
-	// CAUTION: this layer SIMPLIFIES the ERROR HANDLING convention
-	//   - All errors returned are guaranteed to be benign. The node can continue normal operations after such errors.
-	//   - To prevent delivering incorrect results to clients in case of an error, all other return values should be discarded.
-	GetLatestBlockHeader(ctx context.Context, isSealed bool) (*flow.Header, flow.BlockStatus, error)
-
-	// GetBlockHeaderByHeight returns the block header at the given height.
-	//
-	// CAUTION: this layer SIMPLIFIES the ERROR HANDLING convention
-	//   - All errors returned are guaranteed to be benign. The node can continue normal operations after such errors.
-	//   - To prevent delivering incorrect results to clients in case of an error, all other return values should be discarded.
-	//
-	// Expected sentinel errors providing details to clients about failed requests:
-	//   - access.DataNotFoundError - No header with the given height was found
-	GetBlockHeaderByHeight(ctx context.Context, height uint64) (*flow.Header, flow.BlockStatus, error)
-
-	// GetBlockHeaderByID returns the block header with the given ID.
-	//
-	// CAUTION: this layer SIMPLIFIES the ERROR HANDLING convention
-	//   - All errors returned are guaranteed to be benign. The node can continue normal operations after such errors.
-	//   - To prevent delivering incorrect results to clients in case of an error, all other return values should be discarded.
-	//
-	// Expected sentinel errors providing details to clients about failed requests:
-	//   - access.DataNotFoundError - No header with the given ID was found
-	GetBlockHeaderByID(ctx context.Context, id flow.Identifier) (*flow.Header, flow.BlockStatus, error)
-
-	// GetLatestBlock returns the latest block in the chain.
-	//
-	// CAUTION: this layer SIMPLIFIES the ERROR HANDLING convention
-	//   - All errors returned are guaranteed to be benign. The node can continue normal operations after such errors.
-	//   - To prevent delivering incorrect results to clients in case of an error, all other return values should be discarded.
-	GetLatestBlock(ctx context.Context, isSealed bool) (*flow.Block, flow.BlockStatus, error)
-
-	// GetBlockByHeight returns the block at the given height.
-	//
-	// CAUTION: this layer SIMPLIFIES the ERROR HANDLING convention
-	//   - All errors returned are guaranteed to be benign. The node can continue normal operations after such errors.
-	//   - To prevent delivering incorrect results to clients in case of an error, all other return values should be discarded.
-	//
-	// Expected sentinel errors providing details to clients about failed requests:
-	//   - access.DataNotFoundError - No block with the given height was found
-	GetBlockByHeight(ctx context.Context, height uint64) (*flow.Block, flow.BlockStatus, error)
-
-	// GetBlockByID returns the block with the given ID.
-	//
-	// CAUTION: this layer SIMPLIFIES the ERROR HANDLING convention
-	//   - All errors returned are guaranteed to be benign. The node can continue normal operations after such errors.
-	//   - To prevent delivering incorrect results to clients in case of an error, all other return values should be discarded.
-	//
-	// Expected sentinel errors providing details to clients about failed requests:
-	//   - access.DataNotFoundError - No block with the given ID was found
-	GetBlockByID(ctx context.Context, id flow.Identifier) (*flow.Block, flow.BlockStatus, error)
-
-	// GetCollectionByID returns a light collection by its ID.
-	//
-	// CAUTION: this layer SIMPLIFIES the ERROR HANDLING convention
-	//   - All errors returned are guaranteed to be benign. The node can continue normal operations after such errors.
-	//   - To prevent delivering incorrect results to clients in case of an error, all other return values should be discarded.
-	//
-	// Expected sentinel errors providing details to clients about failed requests:
-	//   - access.DataNotFoundError if the collection is not found.
-	GetCollectionByID(ctx context.Context, id flow.Identifier) (*flow.LightCollection, error)
-
-	// GetFullCollectionByID returns a full collection by its ID.
-	//
-	// CAUTION: this layer SIMPLIFIES the ERROR HANDLING convention
-	// As documented in the [access.API], which we partially implement with this function
-	//   - All errors returned are guaranteed to be benign. The node can continue normal operations after such errors.
-	//   - To prevent delivering incorrect results to clients in case of an error, all other return values should be discarded.
-	//
-	// Expected sentinel errors providing details to clients about failed requests:
-	//   - access.DataNotFoundError if the collection is not found.
-	GetFullCollectionByID(ctx context.Context, id flow.Identifier) (*flow.Collection, error)
-
-	SendTransaction(ctx context.Context, tx *flow.TransactionBody) error
-	GetTransaction(ctx context.Context, id flow.Identifier) (*flow.TransactionBody, error)
-	GetTransactionsByBlockID(ctx context.Context, blockID flow.Identifier) ([]*flow.TransactionBody, error)
-	GetTransactionResult(ctx context.Context, id flow.Identifier, blockID flow.Identifier, collectionID flow.Identifier, requiredEventEncodingVersion entities.EventEncodingVersion) (*accessmodel.TransactionResult, error)
-	GetTransactionResultByIndex(ctx context.Context, blockID flow.Identifier, index uint32, requiredEventEncodingVersion entities.EventEncodingVersion) (*accessmodel.TransactionResult, error)
-	GetTransactionResultsByBlockID(ctx context.Context, blockID flow.Identifier, requiredEventEncodingVersion entities.EventEncodingVersion) ([]*accessmodel.TransactionResult, error)
-	GetSystemTransaction(ctx context.Context, blockID flow.Identifier) (*flow.TransactionBody, error)
-	GetSystemTransactionResult(ctx context.Context, blockID flow.Identifier, requiredEventEncodingVersion entities.EventEncodingVersion) (*accessmodel.TransactionResult, error)
-
-=======
 type AccountsAPI interface {
->>>>>>> 7344085a
 	GetAccount(ctx context.Context, address flow.Address) (*flow.Account, error)
 	GetAccountAtLatestBlock(ctx context.Context, address flow.Address) (*flow.Account, error)
 	GetAccountAtBlockHeight(ctx context.Context, address flow.Address, height uint64) (*flow.Account, error)
@@ -182,10 +68,7 @@
 	// sequentially. If the transaction is not in the final state, the subscription will stream status updates until the transaction
 	// reaches the final state. Once a final state is reached, the subscription will automatically terminate.
 	//
-	// Parameters:
-	//   - ctx: Context to manage the subscription's lifecycle, including cancellation.
-	//   - txID: The unique identifier of the transaction to monitor.
-	//   - requiredEventEncodingVersion: The version of event encoding required for the subscription.
+	// If the transaction cannot be sent, the subscription will fail and return a failed subscription.
 	SubscribeTransactionStatuses(
 		ctx context.Context,
 		txID flow.Identifier,
@@ -196,11 +79,6 @@
 	// Monitoring begins from the reference block saved in the transaction itself and streams status updates until the transaction
 	// reaches the final state ([flow.TransactionStatusSealed] or [flow.TransactionStatusExpired]). Once the final status has been reached, the subscription
 	// automatically terminates.
-	//
-	// Parameters:
-	//   - ctx: The context to manage the transaction sending and subscription lifecycle, including cancellation.
-	//   - tx: The transaction body to be sent and monitored.
-	//   - requiredEventEncodingVersion: The version of event encoding required for the subscription.
 	//
 	// If the transaction cannot be sent, the subscription will fail and return a failed subscription.
 	SendAndSubscribeTransactionStatuses(
@@ -211,6 +89,11 @@
 }
 
 // API provides all public-facing functionality of the Flow Access API.
+//
+// CAUTION: SIMPLIFIED ERROR HANDLING
+//   - All endpoints must only return an access.accessSentinel error or nil.
+//   - All errors returned by this API are guaranteed to be benign. The node can continue normal operations after such errors.
+//   - To prevent delivering incorrect results to clients, in case of an error, all other return values should be discarded.
 type API interface {
 	AccountsAPI
 	EventsAPI
@@ -218,19 +101,99 @@
 	TransactionsAPI
 	TransactionStreamAPI
 
+	// Ping responds to requests when the server is up.
+	//
+	// CAUTION: this layer SIMPLIFIES the ERROR HANDLING convention
+	//   - All errors returned are guaranteed to be benign. The node can continue normal operations after such errors.
+	//   - To prevent delivering incorrect results to clients in case of an error, all other return values should be discarded.
+	//
+	// Expected sentinel errors providing details to clients about failed requests:
+	// - access.ServiceUnavailable if the configured static collection node does not respond to ping.
 	Ping(ctx context.Context) error
+
+	// GetNetworkParameters returns the network parameters for the current network.
 	GetNetworkParameters(ctx context.Context) accessmodel.NetworkParameters
+
+	// GetNodeVersionInfo returns node version information such as semver, commit, sporkID, protocolVersion, etc
+	//
+	// CAUTION: this layer SIMPLIFIES the ERROR HANDLING convention
+	//   - All errors returned are guaranteed to be benign. The node can continue normal operations after such errors.
+	//   - To prevent delivering incorrect results to clients in case of an error, all other return values should be discarded.
 	GetNodeVersionInfo(ctx context.Context) (*accessmodel.NodeVersionInfo, error)
 
+	// GetLatestBlockHeader returns the latest block header in the chain.
+	//
+	// CAUTION: this layer SIMPLIFIES the ERROR HANDLING convention
+	//   - All errors returned are guaranteed to be benign. The node can continue normal operations after such errors.
+	//   - To prevent delivering incorrect results to clients in case of an error, all other return values should be discarded.
 	GetLatestBlockHeader(ctx context.Context, isSealed bool) (*flow.Header, flow.BlockStatus, error)
+
+	// GetBlockHeaderByHeight returns the block header at the given height.
+	//
+	// CAUTION: this layer SIMPLIFIES the ERROR HANDLING convention
+	//   - All errors returned are guaranteed to be benign. The node can continue normal operations after such errors.
+	//   - To prevent delivering incorrect results to clients in case of an error, all other return values should be discarded.
+	//
+	// Expected sentinel errors providing details to clients about failed requests:
+	//   - access.DataNotFoundError - No header with the given height was found
 	GetBlockHeaderByHeight(ctx context.Context, height uint64) (*flow.Header, flow.BlockStatus, error)
+
+	// GetBlockHeaderByID returns the block header with the given ID.
+	//
+	// CAUTION: this layer SIMPLIFIES the ERROR HANDLING convention
+	//   - All errors returned are guaranteed to be benign. The node can continue normal operations after such errors.
+	//   - To prevent delivering incorrect results to clients in case of an error, all other return values should be discarded.
+	//
+	// Expected sentinel errors providing details to clients about failed requests:
+	//   - access.DataNotFoundError - No header with the given ID was found
 	GetBlockHeaderByID(ctx context.Context, id flow.Identifier) (*flow.Header, flow.BlockStatus, error)
 
+	// GetLatestBlock returns the latest block in the chain.
+	//
+	// CAUTION: this layer SIMPLIFIES the ERROR HANDLING convention
+	//   - All errors returned are guaranteed to be benign. The node can continue normal operations after such errors.
+	//   - To prevent delivering incorrect results to clients in case of an error, all other return values should be discarded.
 	GetLatestBlock(ctx context.Context, isSealed bool) (*flow.Block, flow.BlockStatus, error)
+
+	// GetBlockByHeight returns the block at the given height.
+	//
+	// CAUTION: this layer SIMPLIFIES the ERROR HANDLING convention
+	//   - All errors returned are guaranteed to be benign. The node can continue normal operations after such errors.
+	//   - To prevent delivering incorrect results to clients in case of an error, all other return values should be discarded.
+	//
+	// Expected sentinel errors providing details to clients about failed requests:
+	//   - access.DataNotFoundError - No block with the given height was found
 	GetBlockByHeight(ctx context.Context, height uint64) (*flow.Block, flow.BlockStatus, error)
+
+	// GetBlockByID returns the block with the given ID.
+	//
+	// CAUTION: this layer SIMPLIFIES the ERROR HANDLING convention
+	//   - All errors returned are guaranteed to be benign. The node can continue normal operations after such errors.
+	//   - To prevent delivering incorrect results to clients in case of an error, all other return values should be discarded.
+	//
+	// Expected sentinel errors providing details to clients about failed requests:
+	//   - access.DataNotFoundError - No block with the given ID was found
 	GetBlockByID(ctx context.Context, id flow.Identifier) (*flow.Block, flow.BlockStatus, error)
 
+	// GetCollectionByID returns a light collection by its ID.
+	//
+	// CAUTION: this layer SIMPLIFIES the ERROR HANDLING convention
+	//   - All errors returned are guaranteed to be benign. The node can continue normal operations after such errors.
+	//   - To prevent delivering incorrect results to clients in case of an error, all other return values should be discarded.
+	//
+	// Expected sentinel errors providing details to clients about failed requests:
+	//   - access.DataNotFoundError if the collection is not found.
 	GetCollectionByID(ctx context.Context, id flow.Identifier) (*flow.LightCollection, error)
+
+	// GetFullCollectionByID returns a full collection by its ID.
+	//
+	// CAUTION: this layer SIMPLIFIES the ERROR HANDLING convention
+	// As documented in the [access.API], which we partially implement with this function
+	//   - All errors returned are guaranteed to be benign. The node can continue normal operations after such errors.
+	//   - To prevent delivering incorrect results to clients in case of an error, all other return values should be discarded.
+	//
+	// Expected sentinel errors providing details to clients about failed requests:
+	//   - access.DataNotFoundError if the collection is not found.
 	GetFullCollectionByID(ctx context.Context, id flow.Identifier) (*flow.Collection, error)
 
 	// GetLatestProtocolStateSnapshot returns the latest finalized snapshot.
@@ -274,18 +237,11 @@
 	//   - access.DataNotFoundError - No execution result with the given block ID was found
 	GetExecutionResultForBlockID(ctx context.Context, blockID flow.Identifier) (*flow.ExecutionResult, error)
 
-<<<<<<< HEAD
 	// GetExecutionResultByID gets an execution result by its ID.
 	//
 	// CAUTION: this layer SIMPLIFIES the ERROR HANDLING convention
 	//   - All errors returned are guaranteed to be benign. The node can continue normal operations after such errors.
 	//   - To prevent delivering incorrect results to clients in case of an error, all other return values should be discarded.
-=======
-	// SubscribeBlocksFromStartBlockID subscribes to the finalized or sealed blocks starting at the requested
-	// start block id, up until the latest available block. Once the latest is
-	// reached, the stream will remain open and responses are sent for each new
-	// block as it becomes available.
->>>>>>> 7344085a
 	//
 	// Expected sentinel errors providing details to clients about failed requests:
 	//   - access.DataNotFoundError - No execution result with the given ID was found
@@ -388,24 +344,4 @@
 	//
 	// If invalid parameters are supplied, a failed subscription is returned.
 	SubscribeBlockDigestsFromLatest(ctx context.Context, blockStatus flow.BlockStatus) subscription.Subscription
-<<<<<<< HEAD
-
-	// SubscribeTransactionStatuses subscribes to transaction status updates for a given transaction ID. Monitoring starts
-	// from the latest block to obtain the current transaction status. If the transaction is already in the final state
-	// ([flow.TransactionStatusSealed] or [flow.TransactionStatusExpired]), all statuses will be prepared and sent to the client
-	// sequentially. If the transaction is not in the final state, the subscription will stream status updates until the transaction
-	// reaches the final state. Once a final state is reached, the subscription will automatically terminate.
-	//
-	// If the transaction cannot be sent, the subscription will fail and return a failed subscription.
-	SubscribeTransactionStatuses(ctx context.Context, txID flow.Identifier, requiredEventEncodingVersion entities.EventEncodingVersion) subscription.Subscription
-
-	// SendAndSubscribeTransactionStatuses sends a transaction to the execution node and subscribes to its status updates.
-	// Monitoring begins from the reference block saved in the transaction itself and streams status updates until the transaction
-	// reaches the final state ([flow.TransactionStatusSealed] or [flow.TransactionStatusExpired]). Once the final status has been reached, the subscription
-	// automatically terminates.
-	//
-	// If the transaction cannot be sent, the subscription will fail and return a failed subscription.
-	SendAndSubscribeTransactionStatuses(ctx context.Context, tx *flow.TransactionBody, requiredEventEncodingVersion entities.EventEncodingVersion) subscription.Subscription
-=======
->>>>>>> 7344085a
 }