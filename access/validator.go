package access

import (
	"errors"
	"fmt"

	"github.com/onflow/flow-go/crypto"

	"github.com/onflow/cadence/runtime/parser"

	"github.com/onflow/flow-go/model/flow"
	"github.com/onflow/flow-go/state/protocol"
	"github.com/onflow/flow-go/storage"
)

type Blocks interface {
	HeaderByID(id flow.Identifier) (*flow.Header, error)
	FinalizedHeader() (*flow.Header, error)
}

type ProtocolStateBlocks struct {
	state protocol.State
}

func NewProtocolStateBlocks(state protocol.State) *ProtocolStateBlocks {
	return &ProtocolStateBlocks{state: state}
}

func (b *ProtocolStateBlocks) HeaderByID(id flow.Identifier) (*flow.Header, error) {
	header, err := b.state.AtBlockID(id).Head()
	if err != nil {
		if errors.Is(err, storage.ErrNotFound) {
			return nil, nil
		}

		return nil, err
	}

	return header, nil
}

func (b *ProtocolStateBlocks) FinalizedHeader() (*flow.Header, error) {
	return b.state.Final().Head()
}

type TransactionValidationOptions struct {
	Expiry                       uint
	ExpiryBuffer                 uint
	AllowEmptyReferenceBlockID   bool
	AllowUnknownReferenceBlockID bool
	MaxGasLimit                  uint64
	CheckScriptsParse            bool
	MaxTransactionByteSize       uint64
	MaxCollectionByteSize        uint64
}

type TransactionValidator struct {
	blocks                Blocks     // for looking up blocks to check transaction expiry
	chain                 flow.Chain // for checking validity of addresses
	options               TransactionValidationOptions
	serviceAccountAddress flow.Address
}

func NewTransactionValidator(
	blocks Blocks,
	chain flow.Chain,
	options TransactionValidationOptions,
) *TransactionValidator {
	return &TransactionValidator{
		blocks:                blocks,
		chain:                 chain,
		options:               options,
		serviceAccountAddress: chain.ServiceAddress(),
	}
}

func (v *TransactionValidator) Validate(tx *flow.TransactionBody) (err error) {
	err = v.checkTxSizeLimit(tx)
	if err != nil {
		return err
	}

	err = v.checkMissingFields(tx)
	if err != nil {
		return err
	}

	err = v.checkGasLimit(tx)
	if err != nil {
		return err
	}

	err = v.checkExpiry(tx)
	if err != nil {
		return err
	}

	err = v.checkCanBeParsed(tx)
	if err != nil {
		return err
	}

	err = v.checkAddresses(tx)
	if err != nil {
		return err
	}

	err = v.checkSignatureFormat(tx)
	if err != nil {
		return err
	}

	err = v.checkSignatureDuplications(tx)
	if err != nil {
		return err
	}

	// TODO replace checkSignatureFormat by verifying the account/payer signatures

	return nil
}

func (v *TransactionValidator) checkTxSizeLimit(tx *flow.TransactionBody) error {
	txSize := uint64(tx.ByteSize())
	// first check compatibility to collection byte size
	// this guarantees liveness
	if txSize >= v.options.MaxCollectionByteSize {
		return InvalidTxByteSizeError{
			Actual:  txSize,
			Maximum: v.options.MaxCollectionByteSize,
		}
	}
	// this logic need the reason we don't greenlist the service account against the collection size
	// limits is we can't verify the signature here yet.
	if tx.Payer == v.serviceAccountAddress {
		return nil
	}
	if txSize > v.options.MaxTransactionByteSize {
		return InvalidTxByteSizeError{
			Actual:  txSize,
			Maximum: v.options.MaxTransactionByteSize,
		}
	}
	return nil
}

func (v *TransactionValidator) checkMissingFields(tx *flow.TransactionBody) error {
	missingFields := tx.MissingFields()

	if v.options.AllowEmptyReferenceBlockID {
		missingFields = remove(missingFields, flow.TransactionFieldRefBlockID.String())
	}

	if len(missingFields) > 0 {
		return IncompleteTransactionError{MissingFields: missingFields}
	}

	return nil
}

func (v *TransactionValidator) checkGasLimit(tx *flow.TransactionBody) error {
	// if service account is the payer of the transaction accepts any gas limit
	// note that even though we don't enforce any limit here, exec node later
	// enforce a max value for any transaction
	if tx.Payer == v.serviceAccountAddress {
		return nil
	}
	if tx.GasLimit > v.options.MaxGasLimit || tx.GasLimit == 0 {
		return InvalidGasLimitError{
			Actual:  tx.GasLimit,
			Maximum: v.options.MaxGasLimit,
		}
	}

	return nil
}

// checkExpiry checks whether a transaction's reference block ID is
// valid. Returns nil if the reference is valid, returns an error if the
// reference is invalid or we failed to check it.
func (v *TransactionValidator) checkExpiry(tx *flow.TransactionBody) error {
	if tx.ReferenceBlockID == flow.ZeroID && v.options.AllowEmptyReferenceBlockID {
		return nil
	}

	// look up the reference block
	ref, err := v.blocks.HeaderByID(tx.ReferenceBlockID)
	if err != nil {
		return fmt.Errorf("could not get reference block: %w", err)
	}

	if ref == nil {
		// the transaction references an unknown block - at this point we decide
		// whether to consider it expired based on configuration
		if v.options.AllowUnknownReferenceBlockID {
			return nil
		}

		return ErrUnknownReferenceBlock
	}

	// get the latest finalized block we know about
	final, err := v.blocks.FinalizedHeader()
	if err != nil {
		return fmt.Errorf("could not get finalized header: %w", err)
	}

	diff := final.Height - ref.Height
	// check for overflow
	if ref.Height > final.Height {
		diff = 0
	}

	// discard transactions that are expired, or that will expire sooner than
	// our configured buffer allows
	if uint(diff) > v.options.Expiry-v.options.ExpiryBuffer {
		return ExpiredTransactionError{
			RefHeight:   ref.Height,
			FinalHeight: final.Height,
		}
	}

	return nil
}

func (v *TransactionValidator) checkCanBeParsed(tx *flow.TransactionBody) error {
	if v.options.CheckScriptsParse {
<<<<<<< HEAD
		_, err := parser2.ParseProgram(string(tx.Script), nil)
=======
		_, err := parser.ParseProgram(string(tx.Script), nil)
>>>>>>> 9652b94c
		if err != nil {
			return InvalidScriptError{ParserErr: err}
		}
	}

	return nil
}

func (v *TransactionValidator) checkAddresses(tx *flow.TransactionBody) error {

	for _, address := range append(tx.Authorizers, tx.Payer) {
		// we check whether this is a valid output of the address generator
		if !v.chain.IsValid(address) {
			return InvalidAddressError{Address: address}
		}
	}

	return nil
}

// every key (account, key index combination) can only be used once for signing
func (v *TransactionValidator) checkSignatureDuplications(tx *flow.TransactionBody) error {
	type uniqueKey struct {
		address flow.Address
		index   uint64
	}
	observedSigs := make(map[uniqueKey]bool)
	for _, sig := range append(tx.PayloadSignatures, tx.EnvelopeSignatures...) {
		if observedSigs[uniqueKey{sig.Address, sig.KeyIndex}] {
			return DuplicatedSignatureError{Address: sig.Address, KeyIndex: sig.KeyIndex}
		}
		observedSigs[uniqueKey{sig.Address, sig.KeyIndex}] = true
	}
	return nil
}

func (v *TransactionValidator) checkSignatureFormat(tx *flow.TransactionBody) error {

	for _, signature := range append(tx.PayloadSignatures, tx.EnvelopeSignatures...) {
		// check the format of the signature is valid.
		// a valid signature is an ECDSA signature of either P-256 or secp256k1 curve.
		ecdsaSignature := signature.Signature

		// check if the signature could be a P-256 signature
		valid, err := crypto.SignatureFormatCheck(crypto.ECDSAP256, ecdsaSignature)
		if err != nil {
			return fmt.Errorf("could not check the signature format (%s): %w", signature, err)
		}
		if valid {
			continue
		}

		// check if the signature could be a secp256k1 signature
		valid, err = crypto.SignatureFormatCheck(crypto.ECDSASecp256k1, ecdsaSignature)
		if err != nil {
			return fmt.Errorf("could not check the signature format (%s): %w", signature, err)
		}
		if valid {
			continue
		}

		return InvalidSignatureError{Signature: signature}
	}

	return nil
}

func remove(s []string, r string) []string {
	for i, v := range s {
		if v == r {
			return append(s[:i], s[i+1:]...)
		}
	}
	return s
}<|MERGE_RESOLUTION|>--- conflicted
+++ resolved
@@ -225,11 +225,7 @@
 
 func (v *TransactionValidator) checkCanBeParsed(tx *flow.TransactionBody) error {
 	if v.options.CheckScriptsParse {
-<<<<<<< HEAD
-		_, err := parser2.ParseProgram(string(tx.Script), nil)
-=======
 		_, err := parser.ParseProgram(string(tx.Script), nil)
->>>>>>> 9652b94c
 		if err != nil {
 			return InvalidScriptError{ParserErr: err}
 		}
