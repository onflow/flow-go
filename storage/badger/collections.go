package badger

import (
	"errors"
	"fmt"

	"github.com/dgraph-io/badger/v2"

	"github.com/onflow/flow-go/model/flow"
	"github.com/onflow/flow-go/storage"
	"github.com/onflow/flow-go/storage/badger/operation"
	"github.com/onflow/flow-go/storage/badger/transaction"
)

type Collections struct {
	db           *badger.DB
	transactions *Transactions
}

func NewCollections(db *badger.DB, transactions *Transactions) *Collections {
	c := &Collections{
		db:           db,
		transactions: transactions,
	}
	return c
}

func (c *Collections) Store(collection *flow.Collection) error {
	return operation.RetryOnConflictTx(c.db, transaction.Update, func(ttx *transaction.Tx) error {
		light := collection.Light()
		err := transaction.WithTx(operation.SkipDuplicates(operation.InsertCollection(&light)))(ttx)
		if err != nil {
			return fmt.Errorf("could not insert collection: %w", err)
		}

		for _, tx := range collection.Transactions {
			err = c.transactions.storeTx(tx)(ttx)
			if err != nil {
				return fmt.Errorf("could not insert transaction: %w", err)
			}
		}

		return nil
	})
}

func (c *Collections) ByID(colID flow.Identifier) (*flow.Collection, error) {
	var (
		light      flow.LightCollection
		collection flow.Collection
	)

	err := c.db.View(func(btx *badger.Txn) error {
		err := operation.RetrieveCollection(colID, &light)(btx)
		if err != nil {
			return fmt.Errorf("could not retrieve collection: %w", err)
		}

		for _, txID := range light.Transactions {
			tx, err := c.transactions.ByID(txID)
			if err != nil {
				return fmt.Errorf("could not retrieve transaction: %w", err)
			}

			collection.Transactions = append(collection.Transactions, tx)
		}

		return nil
	})
	if err != nil {
		return nil, err
	}

	return &collection, nil
}

func (c *Collections) LightByID(colID flow.Identifier) (*flow.LightCollection, error) {
	var collection flow.LightCollection

	err := c.db.View(func(tx *badger.Txn) error {
		err := operation.RetrieveCollection(colID, &collection)(tx)
		if err != nil {
			return fmt.Errorf("could not retrieve collection: %w", err)
		}

		return nil
	})
	if err != nil {
		return nil, err
	}

	return &collection, nil
}

func (c *Collections) Remove(colID flow.Identifier) error {
	return operation.RetryOnConflict(c.db.Update, func(btx *badger.Txn) error {
		err := operation.RemoveCollection(colID)(btx)
		if err != nil {
			return fmt.Errorf("could not remove collection: %w", err)
		}
		return nil
	})
}

func (c *Collections) StoreLightAndIndexByTransaction(collection *flow.LightCollection) error {
	return operation.RetryOnConflict(c.db.Update, func(tx *badger.Txn) error {
		err := operation.InsertCollection(collection)(tx)
		if err != nil {
			return fmt.Errorf("could not insert collection: %w", err)
		}

		for _, txID := range collection.Transactions {
			err = operation.IndexCollectionByTransaction(txID, collection.ID())(tx)
			if errors.Is(err, storage.ErrAlreadyExists) {
				continue
			}
			if err != nil {
				return fmt.Errorf("could not insert transaction ID: %w", err)
			}
		}

		return nil
	})
}

func (c *Collections) LightByTransactionID(txID flow.Identifier) (*flow.LightCollection, error) {
	var collection flow.LightCollection
	err := c.db.View(func(tx *badger.Txn) error {
		collID := &flow.Identifier{}
		err := operation.RetrieveCollectionID(txID, collID)(tx)
		if err != nil {
			return fmt.Errorf("could not retrieve collection id: %w", err)
		}

		err = operation.RetrieveCollection(*collID, &collection)(tx)
		if err != nil {
			return fmt.Errorf("could not retrieve collection: %w", err)
		}

		return nil
	})
	if err != nil {
		return nil, err
	}

	return &collection, nil
}

<<<<<<< HEAD
// BatchStoreLightAndIndexByTransaction stores multiple light collections and indexes them by transaction ID
// within a single batch operation.
// No errors are expected during normal operation.
func (c *Collections) BatchStoreLightAndIndexByTransaction(collections []flow.LightCollection, batch storage.ReaderBatchWriter) error {
=======
// BatchStoreLightAndIndexByTransaction stores a light collection and indexes it by transaction ID within a batch operation.
// No errors are expected during normal operation.
func (c *Collections) BatchStoreLightAndIndexByTransaction(_ *flow.LightCollection, _ storage.ReaderBatchWriter) error {
>>>>>>> 3e71124e
	return nil
}<|MERGE_RESOLUTION|>--- conflicted
+++ resolved
@@ -146,15 +146,8 @@
 	return &collection, nil
 }
 
-<<<<<<< HEAD
-// BatchStoreLightAndIndexByTransaction stores multiple light collections and indexes them by transaction ID
-// within a single batch operation.
-// No errors are expected during normal operation.
-func (c *Collections) BatchStoreLightAndIndexByTransaction(collections []flow.LightCollection, batch storage.ReaderBatchWriter) error {
-=======
 // BatchStoreLightAndIndexByTransaction stores a light collection and indexes it by transaction ID within a batch operation.
 // No errors are expected during normal operation.
 func (c *Collections) BatchStoreLightAndIndexByTransaction(_ *flow.LightCollection, _ storage.ReaderBatchWriter) error {
->>>>>>> 3e71124e
 	return nil
 }