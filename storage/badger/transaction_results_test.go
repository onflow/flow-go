package badger_test

import (
<<<<<<< HEAD
	"errors"
=======
	"fmt"
>>>>>>> dcf8973c
	"testing"

	"github.com/dgraph-io/badger/v2"
	"github.com/stretchr/testify/assert"
	"github.com/stretchr/testify/require"

	"github.com/onflow/flow-go/model/flow"
	"github.com/onflow/flow-go/storage"
	"github.com/onflow/flow-go/utils/unittest"

	bstorage "github.com/onflow/flow-go/storage/badger"
)

func TestStoringTransactionResults(t *testing.T) {
	unittest.RunWithBadgerDB(t, func(db *badger.DB) {
		store := bstorage.NewTransactionResults(db)

		blockID := unittest.IdentifierFixture()
		txResults := make([]*flow.TransactionResult, 0)
		for i := 0; i < 10; i++ {
			txID := unittest.IdentifierFixture()
			expected := &flow.TransactionResult{
				TransactionID: txID,
				ErrorMessage:  fmt.Sprintf("a runtime error %d", i),
			}
			txResults = append(txResults, expected)
		}
		for _, txResult := range txResults {
			err := store.Store(blockID, txResult)
			require.Nil(t, err)
		}
		for _, txResult := range txResults {
			actual, err := store.ByBlockIDTransactionID(blockID, txResult.TransactionID)
			require.Nil(t, err)
			assert.Equal(t, txResult, actual)
		}
	})
}

func TestBatchStoringTransactionResults(t *testing.T) {
	unittest.RunWithBadgerDB(t, func(db *badger.DB) {
		store := bstorage.NewTransactionResults(db)

		blockID := unittest.IdentifierFixture()
		txResults := make([]flow.TransactionResult, 0)
		for i := 0; i < 10; i++ {
			txID := unittest.IdentifierFixture()
			expected := flow.TransactionResult{
				TransactionID: txID,
				ErrorMessage:  fmt.Sprintf("a runtime error %d", i),
			}
			txResults = append(txResults, expected)
		}
		err := store.BatchStore(blockID, txResults)
		require.Nil(t, err)
		for _, txResult := range txResults {
			actual, err := store.ByBlockIDTransactionID(blockID, txResult.TransactionID)
			require.Nil(t, err)
			assert.Equal(t, txResult, *actual)
		}
	})
}

func TestReadingNotStoreTransaction(t *testing.T) {
	unittest.RunWithBadgerDB(t, func(db *badger.DB) {
		store := bstorage.NewTransactionResults(db)

		blockID := unittest.IdentifierFixture()
		txID := unittest.IdentifierFixture()

		_, err := store.ByBlockIDTransactionID(blockID, txID)
		assert.True(t, errors.Is(err, storage.ErrNotFound))
	})
}<|MERGE_RESOLUTION|>--- conflicted
+++ resolved
@@ -1,11 +1,8 @@
 package badger_test
 
 import (
-<<<<<<< HEAD
 	"errors"
-=======
 	"fmt"
->>>>>>> dcf8973c
 	"testing"
 
 	"github.com/dgraph-io/badger/v2"
