package badger

import (
	"fmt"

	"github.com/dgraph-io/badger/v2"

	"github.com/onflow/flow-go/model/cluster"
	"github.com/onflow/flow-go/model/flow"
	"github.com/onflow/flow-go/storage"
	"github.com/onflow/flow-go/storage/badger/operation"
	"github.com/onflow/flow-go/storage/badger/transaction"
)

// ClusterBlocks implements a simple block storage around a badger DB.
type ClusterBlocks struct {
	db       *badger.DB
	chainID  flow.ChainID
	headers  *Headers
	payloads *ClusterPayloads
}

var _ storage.ClusterBlocks = (*ClusterBlocks)(nil)

func NewClusterBlocks(db *badger.DB, chainID flow.ChainID, headers *Headers, payloads *ClusterPayloads) *ClusterBlocks {
	b := &ClusterBlocks{
		db:       db,
		chainID:  chainID,
		headers:  headers,
		payloads: payloads,
	}
	return b
}

func (b *ClusterBlocks) Store(proposal *cluster.Proposal) error {
	return operation.RetryOnConflictTx(b.db, transaction.Update, b.storeTx(proposal))
}

func (b *ClusterBlocks) storeTx(proposal *cluster.Proposal) func(*transaction.Tx) error {
	return func(tx *transaction.Tx) error {
		blockID := proposal.Block.ID()
		err := b.headers.storeTx(blockID, proposal.Block.ToHeader(), proposal.ProposerSigData)(tx)
		if err != nil {
			return fmt.Errorf("could not store header: %w", err)
		}
		err = b.payloads.storeTx(blockID, &proposal.Block.Payload)(tx)
		if err != nil {
			return fmt.Errorf("could not store payload: %w", err)
		}
		return nil
	}
}

func (b *ClusterBlocks) ProposalByID(blockID flow.Identifier) (*cluster.Proposal, error) {
	header, err := b.headers.ByBlockID(blockID)
	if err != nil {
		return nil, fmt.Errorf("could not get header: %w", err)
	}
	payload, err := b.payloads.ByBlockID(blockID)
	if err != nil {
		return nil, fmt.Errorf("could not retrieve payload: %w", err)
	}
	sig, err := b.headers.sigs.ByBlockID(blockID)
	if err != nil {
		return nil, fmt.Errorf("could not retrieve proposer signature: %w", err)
	}
<<<<<<< HEAD
	block, err := cluster.NewUnsignedBlock(
		cluster.UntrustedUnsignedBlock{
			HeaderBody: header.HeaderBody,
			Payload:    *payload,
		},
	)
	if err != nil {
		return nil, fmt.Errorf("could not build cluster block: %w", err)
=======
	untrustedBlock := cluster.UntrustedBlock{
		HeaderBody: header.HeaderBody,
		Payload:    *payload,
	}
	var block *cluster.Block
	if header.ContainsParentQC() {
		block, err = cluster.NewBlock(untrustedBlock)
		if err != nil {
			return nil, fmt.Errorf("could not build cluster block: %w", err)
		}

	} else {
		block, err = cluster.NewRootBlock(untrustedBlock)
		if err != nil {
			return nil, fmt.Errorf("could not build cluster root block: %w", err)
		}
>>>>>>> 71b76da0
	}

	untrustedProposal := cluster.UntrustedProposal{
		Block:           *block,
		ProposerSigData: sig,
	}
	var proposal *cluster.Proposal
	if header.ContainsParentQC() {
		proposal, err = cluster.NewProposal(untrustedProposal)
		if err != nil {
			return nil, fmt.Errorf("could not build cluster proposal: %w", err)
		}
	} else {
		proposal, err = cluster.NewRootProposal(untrustedProposal)
		if err != nil {
			return nil, fmt.Errorf("could not build root cluster proposal: %w", err)
		}
	}

	return proposal, nil
}

func (b *ClusterBlocks) ProposalByHeight(height uint64) (*cluster.Proposal, error) {
	var blockID flow.Identifier
	err := b.db.View(operation.LookupClusterBlockHeight(b.chainID, height, &blockID))
	if err != nil {
		return nil, fmt.Errorf("could not look up block: %w", err)
	}
	return b.ProposalByID(blockID)
}<|MERGE_RESOLUTION|>--- conflicted
+++ resolved
@@ -64,33 +64,23 @@
 	if err != nil {
 		return nil, fmt.Errorf("could not retrieve proposer signature: %w", err)
 	}
-<<<<<<< HEAD
-	block, err := cluster.NewUnsignedBlock(
-		cluster.UntrustedUnsignedBlock{
-			HeaderBody: header.HeaderBody,
-			Payload:    *payload,
-		},
-	)
-	if err != nil {
-		return nil, fmt.Errorf("could not build cluster block: %w", err)
-=======
-	untrustedBlock := cluster.UntrustedBlock{
+
+	untrustedBlock := cluster.UntrustedUnsignedBlock{
 		HeaderBody: header.HeaderBody,
 		Payload:    *payload,
 	}
-	var block *cluster.Block
+	var block *cluster.UnsignedBlock
 	if header.ContainsParentQC() {
-		block, err = cluster.NewBlock(untrustedBlock)
+		block, err = cluster.NewUnsignedBlock(untrustedBlock)
 		if err != nil {
 			return nil, fmt.Errorf("could not build cluster block: %w", err)
 		}
 
 	} else {
-		block, err = cluster.NewRootBlock(untrustedBlock)
+		block, err = cluster.NewRootUnsignedBlock(untrustedBlock)
 		if err != nil {
 			return nil, fmt.Errorf("could not build cluster root block: %w", err)
 		}
->>>>>>> 71b76da0
 	}
 
 	untrustedProposal := cluster.UntrustedProposal{
