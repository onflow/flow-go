--- conflicted
+++ resolved
@@ -68,12 +68,7 @@
 	}
 }
 
-<<<<<<< HEAD
-// BatchStore stores multiple transactions in a batch operation.
-func (t *Transactions) BatchStore(txs []flow.TransactionBody, batch storage.ReaderBatchWriter) error {
-=======
 // BatchStore stores transaction within a batch operation.
 func (t *Transactions) BatchStore(_ *flow.TransactionBody, _ storage.ReaderBatchWriter) error {
->>>>>>> 3e71124e
 	return nil
 }