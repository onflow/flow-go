package badger

import (
<<<<<<< HEAD
	"math/rand"
=======
>>>>>>> 4959bd55
	"testing"

	"github.com/dgraph-io/badger/v2"
	"github.com/onflow/crypto"
	"github.com/stretchr/testify/require"
	"go.uber.org/atomic"

	"github.com/onflow/flow-go/model/flow"
	"github.com/onflow/flow-go/module/metrics"
	"github.com/onflow/flow-go/storage"
	"github.com/onflow/flow-go/utils/unittest"
)

// epochCounterGenerator defines a global variable for this test file that is used to generate unique epoch counters.
var epochCounterGenerator = atomic.NewUint64(0)

// TestDKGState_UninitializedState verifies that for new epochs, the RecoverableRandomBeaconStateMachine starts
// in the state [flow.DKGStateUninitialized] and reports correct values for that Epoch's DKG state.
// For this test, we start with initial state of the Recoverable Random Beacon State Machine and
// try to perform all possible actions and transitions in it.
func TestDKGState_UninitializedState(t *testing.T) {
	unittest.RunWithTypedBadgerDB(t, InitSecret, func(db *badger.DB) {
		metrics := metrics.NewNoopCollector()
		myNodeID := unittest.IdentifierFixture()
		store, err := NewRecoverableRandomBeaconStateMachine(metrics, db, myNodeID)
		require.NoError(t, err)

		setupState := func() uint64 {
			return epochCounterGenerator.Add(1)
		}
		epochCounter := setupState()

		started, err := store.IsDKGStarted(epochCounter)
		require.NoError(t, err)
		require.False(t, started)

		actualState, err := store.GetDKGState(epochCounter)
		require.ErrorIs(t, err, storage.ErrNotFound)
		require.Equal(t, flow.DKGStateUninitialized, actualState)

		pk, err := store.UnsafeRetrieveMyBeaconPrivateKey(epochCounter)
		require.ErrorIs(t, err, storage.ErrNotFound)
		require.Nil(t, pk)

		pk, safe, err := store.RetrieveMyBeaconPrivateKey(epochCounter)
		require.ErrorIs(t, err, storage.ErrNotFound)
		require.False(t, safe)
		require.Nil(t, pk)

		t.Run("state transition flow.DKGStateUninitialized -> flow.DKGStateUninitialized should not be allowed", func(t *testing.T) {
			err = store.SetDKGState(setupState(), flow.DKGStateUninitialized)
			require.Error(t, err)
			require.True(t, storage.IsInvalidDKGStateTransitionError(err))
		})

		t.Run("state transition flow.DKGStateUninitialized ->  flow.DKGStateStarted should be allowed", func(t *testing.T) {
			err = store.SetDKGState(setupState(), flow.DKGStateStarted)
			require.NoError(t, err)
		})

		t.Run("state transition flow.DKGStateUninitialized -> flow.DKGStateFailure should be allowed", func(t *testing.T) {
			err = store.SetDKGState(setupState(), flow.DKGStateFailure)
			require.NoError(t, err)
		})

		t.Run("state transition flow.DKGStateUninitialized -> flow.DKGStateCompleted should not be allowed", func(t *testing.T) {
			err = store.SetDKGState(setupState(), flow.DKGStateCompleted)
			require.Error(t, err, "should not be able to enter completed state without starting")
			require.True(t, storage.IsInvalidDKGStateTransitionError(err))
		})

		t.Run("state transition flow.DKGStateUninitialized -> flow.DKGStateCompleted by inserting a key should not be allowed", func(t *testing.T) {
			err = store.InsertMyBeaconPrivateKey(setupState(), unittest.StakingPrivKeyFixture())
			require.Error(t, err, "should not be able to enter completed state without starting")
			require.True(t, storage.IsInvalidDKGStateTransitionError(err))
		})

		t.Run("while state transition flow.DKGStateUninitialized -> flow.RandomBeaconKeyCommitted is allowed, it should not proceed without a key being inserted first", func(t *testing.T) {
			err = store.SetDKGState(setupState(), flow.RandomBeaconKeyCommitted)
			require.Error(t, err, "should not be able to set DKG state to recovered, only using dedicated interface")
			require.True(t, storage.IsInvalidDKGStateTransitionError(err))
		})

		t.Run("state transition flow.DKGStateUninitialized -> flow.RandomBeaconKeyCommitted should be allowed, but only via upserting a key", func(t *testing.T) {
			epochCounter := setupState()
			expectedKey := unittest.StakingPrivKeyFixture()
			evidence := unittest.EpochCommitFixture(func(commit *flow.EpochCommit) {
				commit.Counter = epochCounter
				commit.DKGParticipantKeys[0] = expectedKey.PublicKey()
			})
			err = store.UpsertMyBeaconPrivateKey(epochCounter, expectedKey, evidence)
			require.NoError(t, err)
			resultingState, err := store.GetDKGState(epochCounter)
			require.NoError(t, err)
			require.Equal(t, flow.RandomBeaconKeyCommitted, resultingState)
			actualKey, safe, err := store.RetrieveMyBeaconPrivateKey(epochCounter)
			require.NoError(t, err)
			require.True(t, safe)
			require.Equal(t, expectedKey, actualKey)
			actualKey, err = store.UnsafeRetrieveMyBeaconPrivateKey(epochCounter)
			require.NoError(t, err)
			require.Equal(t, expectedKey, actualKey)
		})
	})
}

// TestDKGState_StartedState verifies that for a DKG in the state [flow.DKGStateStarted], the RecoverableRandomBeaconStateMachine
// reports correct values and permits / rejects state transitions according to the state machine specification.
func TestDKGState_StartedState(t *testing.T) {
	unittest.RunWithTypedBadgerDB(t, InitSecret, func(db *badger.DB) {
		metrics := metrics.NewNoopCollector()
		myNodeID := unittest.IdentifierFixture()
		store, err := NewRecoverableRandomBeaconStateMachine(metrics, db, myNodeID)
		require.NoError(t, err)

		setupState := func() uint64 {
			epochCounter := epochCounterGenerator.Add(1)
			err = store.SetDKGState(epochCounter, flow.DKGStateStarted)
			require.NoError(t, err)
			return epochCounter
		}
		epochCounter := setupState()

		actualState, err := store.GetDKGState(epochCounter)
		require.NoError(t, err)
		require.Equal(t, flow.DKGStateStarted, actualState)

		started, err := store.IsDKGStarted(epochCounter)
		require.NoError(t, err)
		require.True(t, started)

		pk, err := store.UnsafeRetrieveMyBeaconPrivateKey(epochCounter)
		require.ErrorIs(t, err, storage.ErrNotFound)
		require.Nil(t, pk)

		pk, safe, err := store.RetrieveMyBeaconPrivateKey(epochCounter)
		require.ErrorIs(t, err, storage.ErrNotFound)
		require.False(t, safe)
		require.Nil(t, pk)

		t.Run("state transition flow.DKGStateStarted -> flow.DKGStateUninitialized should not be allowed", func(t *testing.T) {
			err = store.SetDKGState(setupState(), flow.DKGStateUninitialized)
			require.Error(t, err)
			require.True(t, storage.IsInvalidDKGStateTransitionError(err))
		})

		t.Run("state transition flow.DKGStateStarted -> flow.DKGStateStarted should not be allowed", func(t *testing.T) {
			err = store.SetDKGState(setupState(), flow.DKGStateStarted)
			require.Error(t, err)
			require.True(t, storage.IsInvalidDKGStateTransitionError(err))
		})

		t.Run("state transition flow.DKGStateStarted -> flow.DKGStateFailure should be allowed", func(t *testing.T) {
			err = store.SetDKGState(setupState(), flow.DKGStateFailure)
			require.NoError(t, err)
		})

		t.Run("state transition flow.DKGStateStarted -> flow.DKGStateCompleted should be rejected if no key was inserted first", func(t *testing.T) {
			err = store.SetDKGState(setupState(), flow.DKGStateCompleted)
			require.Error(t, err, "should not be able to enter completed state without providing a private key")
			require.True(t, storage.IsInvalidDKGStateTransitionError(err))
		})

		t.Run("state transition flow.DKGStateStarted -> flow.DKGStateCompleted should be allowed, but only via inserting a key", func(t *testing.T) {
			epochCounter := setupState()
			expectedKey := unittest.StakingPrivKeyFixture()
			err = store.InsertMyBeaconPrivateKey(epochCounter, expectedKey)
			require.NoError(t, err)
			resultingState, err := store.GetDKGState(epochCounter)
			require.NoError(t, err)
			require.Equal(t, flow.DKGStateCompleted, resultingState)
			actualKey, err := store.UnsafeRetrieveMyBeaconPrivateKey(epochCounter)
			require.NoError(t, err)
			require.Equal(t, expectedKey, actualKey)
			actualKey, safe, err = store.RetrieveMyBeaconPrivateKey(epochCounter)
			require.ErrorIs(t, err, storage.ErrNotFound)
			require.False(t, safe)
			require.Nil(t, actualKey)
		})

		t.Run("while state transition flow.DKGStateStarted -> flow.RandomBeaconKeyCommitted is allowed, it should not proceed without a key being inserted first", func(t *testing.T) {
			err = store.SetDKGState(setupState(), flow.RandomBeaconKeyCommitted)
			require.Error(t, err, "should not be able to set DKG state to recovered, only using dedicated interface")
			require.True(t, storage.IsInvalidDKGStateTransitionError(err))
		})

		t.Run("state transition flow.DKGStateStarted -> flow.RandomBeaconKeyCommitted should be allowed, but only via upserting a key", func(t *testing.T) {
			epochCounter := setupState()
			expectedKey := unittest.StakingPrivKeyFixture()
			evidence := unittest.EpochCommitFixture(func(commit *flow.EpochCommit) {
				commit.Counter = epochCounter
				commit.DKGParticipantKeys[0] = expectedKey.PublicKey()
			})
			err = store.UpsertMyBeaconPrivateKey(epochCounter, expectedKey, evidence)
			require.NoError(t, err)
			resultingState, err := store.GetDKGState(epochCounter)
			require.NoError(t, err)
			require.Equal(t, flow.RandomBeaconKeyCommitted, resultingState)
			actualKey, safe, err := store.RetrieveMyBeaconPrivateKey(epochCounter)
			require.NoError(t, err)
			require.True(t, safe)
			require.Equal(t, expectedKey, actualKey)
			actualKey, err = store.UnsafeRetrieveMyBeaconPrivateKey(epochCounter)
			require.NoError(t, err)
			require.Equal(t, expectedKey, actualKey)
		})
	})
}

// TestDKGState_CompletedState  verifies that for a DKG in the state [flow.DKGStateCompleted], the RecoverableRandomBeaconStateMachine
// reports correct values and permits / rejects state transitions according to the state machine specification.
func TestDKGState_CompletedState(t *testing.T) {
	unittest.RunWithTypedBadgerDB(t, InitSecret, func(db *badger.DB) {
		metrics := metrics.NewNoopCollector()
		myNodeID := unittest.IdentifierFixture()
		store, err := NewRecoverableRandomBeaconStateMachine(metrics, db, myNodeID)
		require.NoError(t, err)

		var evidence *flow.EpochCommit
		var expectedKey crypto.PrivateKey
		setupState := func() uint64 {
			epochCounter := epochCounterGenerator.Add(1)
			err = store.SetDKGState(epochCounter, flow.DKGStateStarted)
			require.NoError(t, err)
			expectedKey = unittest.StakingPrivKeyFixture()
			evidence = unittest.EpochCommitFixture(func(commit *flow.EpochCommit) {
				commit.Counter = epochCounter
				commit.DKGParticipantKeys[0] = expectedKey.PublicKey()
			})
			err = store.InsertMyBeaconPrivateKey(epochCounter, expectedKey)
			require.NoError(t, err)
			return epochCounter
		}
		epochCounter := setupState()

		actualState, err := store.GetDKGState(epochCounter)
		require.NoError(t, err)
		require.Equal(t, flow.DKGStateCompleted, actualState)

		started, err := store.IsDKGStarted(epochCounter)
		require.NoError(t, err)
		require.True(t, started)

		pk, err := store.UnsafeRetrieveMyBeaconPrivateKey(epochCounter)
		require.NoError(t, err)
		require.NotNil(t, pk)

		pk, safe, err := store.RetrieveMyBeaconPrivateKey(epochCounter)
		require.ErrorIs(t, err, storage.ErrNotFound)
		require.False(t, safe)
		require.Nil(t, pk)

		t.Run("state transition flow.DKGStateCompleted -> flow.DKGStateUninitialized should not be allowed", func(t *testing.T) {
			err = store.SetDKGState(setupState(), flow.DKGStateUninitialized)
			require.Error(t, err)
			require.True(t, storage.IsInvalidDKGStateTransitionError(err))
		})

		t.Run("state transition flow.DKGStateCompleted -> flow.DKGStateStarted should not be allowed", func(t *testing.T) {
			err = store.SetDKGState(setupState(), flow.DKGStateStarted)
			require.Error(t, err)
			require.True(t, storage.IsInvalidDKGStateTransitionError(err))
		})

		t.Run("state transition flow.DKGStateCompleted -> flow.DKGStateFailure should be allowed", func(t *testing.T) {
			err = store.SetDKGState(setupState(), flow.DKGStateFailure)
			require.NoError(t, err)
		})

		t.Run("state transition flow.DKGStateCompleted -> flow.DKGStateCompleted should not be allowed", func(t *testing.T) {
			err = store.SetDKGState(setupState(), flow.DKGStateCompleted)
			require.Error(t, err, "already in this state")
			require.True(t, storage.IsInvalidDKGStateTransitionError(err))

<<<<<<< HEAD
		// attempt to get a non-existent key
		t.Run("should error if retrieving non-existent key", func(t *testing.T) {
			_, err = store.RetrieveMyBeaconPrivateKey(epochCounter)
			assert.ErrorIs(t, err, storage.ErrNotFound)
=======
			err = store.InsertMyBeaconPrivateKey(setupState(), unittest.StakingPrivKeyFixture())
			require.Error(t, err, "already inserted private key")
			require.ErrorIs(t, err, storage.ErrAlreadyExists)
		})

		t.Run("state transition flow.DKGStateCompleted -> flow.RandomBeaconKeyCommitted should be allowed only using dedicated function", func(t *testing.T) {
			epochCounter := setupState()
			err = store.SetDKGState(epochCounter, flow.RandomBeaconKeyCommitted)
			require.Error(t, err, "should not be allowed since we need to use a dedicated function")
			require.True(t, storage.IsInvalidDKGStateTransitionError(err))
		})

		t.Run("state transition flow.DKGStateCompleted -> flow.RandomBeaconKeyCommitted should be allowed, because key is already stored", func(t *testing.T) {
			epochCounter := setupState()
			err = store.CommitMyBeaconPrivateKey(epochCounter, evidence)
			require.NoError(t, err, "should be allowed since we have a stored private key")
			resultingState, err := store.GetDKGState(epochCounter)
			require.NoError(t, err)
			require.Equal(t, flow.RandomBeaconKeyCommitted, resultingState)
			actualKey, safe, err := store.RetrieveMyBeaconPrivateKey(epochCounter)
			require.NoError(t, err)
			require.True(t, safe)
			require.Equal(t, expectedKey, actualKey)
			actualKey, err = store.UnsafeRetrieveMyBeaconPrivateKey(epochCounter)
			require.NoError(t, err)
			require.Equal(t, expectedKey, actualKey)
>>>>>>> 4959bd55
		})

		t.Run("state transition flow.DKGStateCompleted -> flow.RandomBeaconKeyCommitted (recovery, overwriting existing key) should be allowed", func(t *testing.T) {
			epochCounter := setupState()
			expectedKey := unittest.StakingPrivKeyFixture()
			evidence := unittest.EpochCommitFixture(func(commit *flow.EpochCommit) {
				commit.Counter = epochCounter
				commit.DKGParticipantKeys[0] = expectedKey.PublicKey()
			})
			err = store.UpsertMyBeaconPrivateKey(epochCounter, expectedKey, evidence)
			require.NoError(t, err)
			resultingState, err := store.GetDKGState(epochCounter)
			require.NoError(t, err)
			require.Equal(t, flow.RandomBeaconKeyCommitted, resultingState)
			actualKey, safe, err := store.RetrieveMyBeaconPrivateKey(epochCounter)
			require.NoError(t, err)
			require.True(t, safe)
			require.Equal(t, expectedKey, actualKey)
			actualKey, err = store.UnsafeRetrieveMyBeaconPrivateKey(epochCounter)
			require.NoError(t, err)
			require.Equal(t, expectedKey, actualKey)
		})
	})
}

// TestDKGState_FailureState verifies that for a DKG in the state [flow.DKGStateFailure], the RecoverableRandomBeaconStateMachine
// reports correct values and permits / rejects state transitions according to the state machine specification.
// This test is for a specific scenario when no private key has been inserted yet.
func TestDKGState_FailureState(t *testing.T) {
	unittest.RunWithTypedBadgerDB(t, InitSecret, func(db *badger.DB) {
		metrics := metrics.NewNoopCollector()
		myNodeID := unittest.IdentifierFixture()
		store, err := NewRecoverableRandomBeaconStateMachine(metrics, db, myNodeID)
		require.NoError(t, err)
		setupState := func() uint64 {
			epochCounter := epochCounterGenerator.Add(1)
			err = store.SetDKGState(epochCounter, flow.DKGStateFailure)
			require.NoError(t, err)
			return epochCounter
		}
		epochCounter := setupState()

		actualState, err := store.GetDKGState(epochCounter)
		require.NoError(t, err)
		require.Equal(t, flow.DKGStateFailure, actualState)

		started, err := store.IsDKGStarted(epochCounter)
		require.NoError(t, err)
		require.True(t, started)

		pk, err := store.UnsafeRetrieveMyBeaconPrivateKey(epochCounter)
		require.ErrorIs(t, err, storage.ErrNotFound)
		require.Nil(t, pk)

		pk, safe, err := store.RetrieveMyBeaconPrivateKey(epochCounter)
		require.ErrorIs(t, err, storage.ErrNotFound)
		require.False(t, safe)
		require.Nil(t, pk)

		t.Run("state transition flow.DKGStateFailure -> flow.DKGStateUninitialized should not be allowed", func(t *testing.T) {
			err = store.SetDKGState(setupState(), flow.DKGStateUninitialized)
			require.Error(t, err)
			require.True(t, storage.IsInvalidDKGStateTransitionError(err))
		})

		t.Run("state transition flow.DKGStateFailure -> flow.DKGStateStarted should not be allowed", func(t *testing.T) {
			err = store.SetDKGState(setupState(), flow.DKGStateStarted)
			require.Error(t, err)
			require.True(t, storage.IsInvalidDKGStateTransitionError(err))
		})

		t.Run("state transition flow.DKGStateFailure -> flow.DKGStateFailure should be allowed", func(t *testing.T) {
			epochCounter := setupState()
			err = store.SetDKGState(epochCounter, flow.DKGStateFailure)
			require.NoError(t, err)
			resultingState, err := store.GetDKGState(epochCounter)
			require.NoError(t, err)
			require.Equal(t, flow.DKGStateFailure, resultingState)
		})

		t.Run("state transition flow.DKGStateFailure -> flow.DKGStateCompleted should not be allowed", func(t *testing.T) {
			err = store.SetDKGState(setupState(), flow.DKGStateCompleted)
			require.Error(t, err)
			require.True(t, storage.IsInvalidDKGStateTransitionError(err))
		})

<<<<<<< HEAD
		// test storing same key
		t.Run("should fail to store a key twice", func(t *testing.T) {
			err = store.InsertMyBeaconPrivateKey(epochCounter, expected)
			require.ErrorIs(t, err, storage.ErrAlreadyExists)
=======
		t.Run("state transition flow.DKGStateFailure -> flow.DKGStateCompleted by inserting a key should not be allowed", func(t *testing.T) {
			err = store.InsertMyBeaconPrivateKey(setupState(), unittest.StakingPrivKeyFixture())
			require.Error(t, err)
			require.True(t, storage.IsInvalidDKGStateTransitionError(err))
		})

		t.Run("state transition flow.DKGStateFailure -> flow.RandomBeaconKeyCommitted is allowed, it should not proceed without a key being inserted first", func(t *testing.T) {
			err = store.SetDKGState(setupState(), flow.RandomBeaconKeyCommitted)
			require.Error(t, err, "should not be able to set DKG state to recovered, only using dedicated interface")
			require.True(t, storage.IsInvalidDKGStateTransitionError(err))
		})
		t.Run("state transition flow.DKGStateFailure -> flow.RandomBeaconKeyCommitted should be allowed via upserting the key (recovery path)", func(t *testing.T) {
			epochCounter := setupState()
			expectedKey := unittest.StakingPrivKeyFixture()
			evidence := unittest.EpochCommitFixture(func(commit *flow.EpochCommit) {
				commit.Counter = epochCounter
				commit.DKGParticipantKeys[0] = expectedKey.PublicKey()
			})
			err = store.UpsertMyBeaconPrivateKey(epochCounter, expectedKey, evidence)
			require.NoError(t, err)
			resultingState, err := store.GetDKGState(epochCounter)
			require.NoError(t, err)
			require.Equal(t, flow.RandomBeaconKeyCommitted, resultingState)
			actualKey, safe, err := store.RetrieveMyBeaconPrivateKey(epochCounter)
			require.NoError(t, err)
			require.True(t, safe)
			require.Equal(t, expectedKey, actualKey)
			actualKey, err = store.UnsafeRetrieveMyBeaconPrivateKey(epochCounter)
			require.NoError(t, err)
			require.Equal(t, expectedKey, actualKey)
>>>>>>> 4959bd55
		})
	})
}

// TestDKGState_FailureStateAfterCompleted verifies that for a DKG in the state [flow.DKGStateFailure], the RecoverableRandomBeaconStateMachine
// reports correct values and permits / rejects state transitions according to the state machine specification.
// This test is for a specific scenario when the private key was previously stored,
// which means that the state machine went through [flow.DKGStateCompleted] and then we have transitioned to [flow.DKGStateFailure].
func TestDKGState_FailureStateAfterCompleted(t *testing.T) {
	unittest.RunWithTypedBadgerDB(t, InitSecret, func(db *badger.DB) {
		metrics := metrics.NewNoopCollector()
		myNodeID := unittest.IdentifierFixture()
		store, err := NewRecoverableRandomBeaconStateMachine(metrics, db, myNodeID)
		require.NoError(t, err)

		var storedPrivateKey crypto.PrivateKey
		setupState := func() uint64 {
			epochCounter := epochCounterGenerator.Add(1)
			storedPrivateKey = unittest.StakingPrivKeyFixture()
			err = store.SetDKGState(epochCounter, flow.DKGStateStarted)
			require.NoError(t, err)
			err = store.InsertMyBeaconPrivateKey(epochCounter, storedPrivateKey)
			require.NoError(t, err)
			err = store.SetDKGState(epochCounter, flow.DKGStateFailure)
			require.NoError(t, err)
			return epochCounter
		}
		epochCounter := setupState()

		actualState, err := store.GetDKGState(epochCounter)
		require.NoError(t, err)
		require.Equal(t, flow.DKGStateFailure, actualState)

		started, err := store.IsDKGStarted(epochCounter)
		require.NoError(t, err)
		require.True(t, started)

		pk, err := store.UnsafeRetrieveMyBeaconPrivateKey(epochCounter)
		require.NoError(t, err)
		require.True(t, pk.Equals(storedPrivateKey))

		pk, safe, err := store.RetrieveMyBeaconPrivateKey(epochCounter)
		require.ErrorIs(t, err, storage.ErrNotFound)
		require.False(t, safe)
		require.Nil(t, pk)

		t.Run("state transition flow.DKGStateFailure -> flow.DKGStateUninitialized should not be allowed", func(t *testing.T) {
			err = store.SetDKGState(setupState(), flow.DKGStateUninitialized)
			require.Error(t, err)
			require.True(t, storage.IsInvalidDKGStateTransitionError(err))
		})

		t.Run("state transition flow.DKGStateFailure -> flow.DKGStateStarted should not be allowed", func(t *testing.T) {
			err = store.SetDKGState(setupState(), flow.DKGStateStarted)
			require.Error(t, err)
			require.True(t, storage.IsInvalidDKGStateTransitionError(err))
		})

		t.Run("state transition flow.DKGStateFailure -> flow.DKGStateFailure should be allowed", func(t *testing.T) {
			epochCounter := setupState()
			err = store.SetDKGState(epochCounter, flow.DKGStateFailure)
			require.NoError(t, err)
			resultingState, err := store.GetDKGState(epochCounter)
			require.NoError(t, err)
			require.Equal(t, flow.DKGStateFailure, resultingState)
		})

		t.Run("state transition flow.DKGStateFailure -> flow.DKGStateCompleted should not be allowed", func(t *testing.T) {
			err = store.SetDKGState(setupState(), flow.DKGStateCompleted)
			require.Error(t, err)
			require.True(t, storage.IsInvalidDKGStateTransitionError(err))
		})

		t.Run("state transition flow.DKGStateFailure -> flow.DKGStateCompleted by inserting a key should not be allowed", func(t *testing.T) {
			err = store.InsertMyBeaconPrivateKey(setupState(), unittest.StakingPrivKeyFixture())
			require.ErrorIs(t, err, storage.ErrAlreadyExists)
		})

		t.Run("state transition flow.DKGStateFailure -> flow.RandomBeaconKeyCommitted is allowed, it should not proceed without a key being inserted first", func(t *testing.T) {
			err = store.SetDKGState(setupState(), flow.RandomBeaconKeyCommitted)
			require.Error(t, err, "should not be able to set DKG state to recovered, only using dedicated interface")
			require.True(t, storage.IsInvalidDKGStateTransitionError(err))
		})
		t.Run("state transition flow.DKGStateFailure -> flow.RandomBeaconKeyCommitted should be allowed via upserting the key (recovery path)", func(t *testing.T) {
			epochCounter := setupState()
			expectedKey := unittest.StakingPrivKeyFixture()
			evidence := unittest.EpochCommitFixture(func(commit *flow.EpochCommit) {
				commit.Counter = epochCounter
				commit.DKGParticipantKeys[0] = expectedKey.PublicKey()
			})
			err = store.UpsertMyBeaconPrivateKey(epochCounter, expectedKey, evidence)
			require.NoError(t, err)
			resultingState, err := store.GetDKGState(epochCounter)
			require.NoError(t, err)
			require.Equal(t, flow.RandomBeaconKeyCommitted, resultingState)
			actualKey, safe, err := store.RetrieveMyBeaconPrivateKey(epochCounter)
			require.NoError(t, err)
			require.True(t, safe)
			require.Equal(t, expectedKey, actualKey)
			actualKey, err = store.UnsafeRetrieveMyBeaconPrivateKey(epochCounter)
			require.NoError(t, err)
			require.Equal(t, expectedKey, actualKey)
		})
	})
}

// TestDKGState_RandomBeaconKeyCommittedState verifies that for a DKG in the state [flow.RandomBeaconKeyCommitted], the RecoverableRandomBeaconStateMachine
// reports correct values and permits / rejects state transitions according to the state machine specification.
func TestDKGState_RandomBeaconKeyCommittedState(t *testing.T) {
	unittest.RunWithTypedBadgerDB(t, InitSecret, func(db *badger.DB) {
		metrics := metrics.NewNoopCollector()
		myNodeID := unittest.IdentifierFixture()
		store, err := NewRecoverableRandomBeaconStateMachine(metrics, db, myNodeID)
		require.NoError(t, err)

		var evidence *flow.EpochCommit
		var privateKey crypto.PrivateKey
		setupState := func() uint64 {
			epochCounter := epochCounterGenerator.Add(1)
			privateKey = unittest.StakingPrivKeyFixture()
			evidence = unittest.EpochCommitFixture(func(commit *flow.EpochCommit) {
				commit.Counter = epochCounter
				commit.DKGParticipantKeys[0] = privateKey.PublicKey()
			})
			err = store.UpsertMyBeaconPrivateKey(epochCounter, privateKey, evidence)
			require.NoError(t, err)
			return epochCounter
		}
		epochCounter := setupState()

		actualState, err := store.GetDKGState(epochCounter)
		require.NoError(t, err)
		require.Equal(t, flow.RandomBeaconKeyCommitted, actualState)

		started, err := store.IsDKGStarted(epochCounter)
		require.NoError(t, err)
		require.True(t, started)

		pk, err := store.UnsafeRetrieveMyBeaconPrivateKey(epochCounter)
		require.NoError(t, err)
		require.NotNil(t, pk)

		pk, safe, err := store.RetrieveMyBeaconPrivateKey(epochCounter)
		require.NoError(t, err)
		require.True(t, safe)
		require.NotNil(t, pk)

		t.Run("state transition flow.RandomBeaconKeyCommitted -> flow.DKGStateUninitialized should not be allowed", func(t *testing.T) {
			err = store.SetDKGState(setupState(), flow.DKGStateUninitialized)
			require.Error(t, err)
			require.True(t, storage.IsInvalidDKGStateTransitionError(err))
		})

		t.Run("state transition flow.RandomBeaconKeyCommitted -> flow.DKGStateStarted should not be allowed", func(t *testing.T) {
			err = store.SetDKGState(setupState(), flow.DKGStateStarted)
			require.Error(t, err)
			require.True(t, storage.IsInvalidDKGStateTransitionError(err))
		})

		t.Run("state transition flow.RandomBeaconKeyCommitted -> flow.DKGStateFailure should not be allowed", func(t *testing.T) {
			err = store.SetDKGState(setupState(), flow.DKGStateFailure)
			require.Error(t, err)
			require.True(t, storage.IsInvalidDKGStateTransitionError(err))
		})

		t.Run("state transition flow.RandomBeaconKeyCommitted -> flow.DKGStateCompleted should not be allowed", func(t *testing.T) {
			err = store.SetDKGState(setupState(), flow.DKGStateCompleted)
			require.Error(t, err)
			require.True(t, storage.IsInvalidDKGStateTransitionError(err))
		})

		t.Run("state transition flow.RandomBeaconKeyCommitted -> flow.DKGStateCompleted by inserting a key should not be allowed", func(t *testing.T) {
			err = store.InsertMyBeaconPrivateKey(setupState(), unittest.StakingPrivKeyFixture())
			require.ErrorIs(t, err, storage.ErrAlreadyExists)
		})

		t.Run("state transition flow.RandomBeaconKeyCommitted -> flow.RandomBeaconKeyCommitted should be idempotent for same key", func(t *testing.T) {
			epochCounter := setupState()
			err = store.CommitMyBeaconPrivateKey(epochCounter, evidence)
			require.NoError(t, err, "should be possible as we are not changing the private key")
			resultingState, err := store.GetDKGState(epochCounter)
			require.NoError(t, err)
			require.Equal(t, flow.RandomBeaconKeyCommitted, resultingState)
			actualKey, safe, err := store.RetrieveMyBeaconPrivateKey(epochCounter)
			require.NoError(t, err)
			require.True(t, safe)
			require.Equal(t, privateKey, actualKey)
			actualKey, err = store.UnsafeRetrieveMyBeaconPrivateKey(epochCounter)
			require.NoError(t, err)
			require.Equal(t, privateKey, actualKey)

			err = store.UpsertMyBeaconPrivateKey(epochCounter, privateKey, evidence)
			require.NoError(t, err, "should be possible ONLY for the same private key")
		})

		t.Run("state transition flow.RandomBeaconKeyCommitted -> flow.RandomBeaconKeyCommitted should not be allowed", func(t *testing.T) {
			epochCounter := setupState()
			err = store.CommitMyBeaconPrivateKey(epochCounter, evidence)
			require.NoError(t, err, "should be possible as we are not changing the private key")
			resultingState, err := store.GetDKGState(epochCounter)
			require.NoError(t, err)
			require.Equal(t, flow.RandomBeaconKeyCommitted, resultingState)
			actualKey, safe, err := store.RetrieveMyBeaconPrivateKey(epochCounter)
			require.NoError(t, err)
			require.True(t, safe)
			require.Equal(t, privateKey, actualKey)
			actualKey, err = store.UnsafeRetrieveMyBeaconPrivateKey(epochCounter)
			require.NoError(t, err)
			require.Equal(t, privateKey, actualKey)

			otherKey := unittest.StakingPrivKeyFixture()
			otherEvidence := unittest.EpochCommitFixture(func(commit *flow.EpochCommit) {
				commit.Counter = epochCounter
				commit.DKGParticipantKeys[0] = otherKey.PublicKey()
			})
			err = store.UpsertMyBeaconPrivateKey(epochCounter, otherKey, otherEvidence)
			require.Error(t, err, "cannot overwrite previously committed key")
			require.True(t, storage.IsInvalidDKGStateTransitionError(err))
			resultingState, err = store.GetDKGState(epochCounter)
			require.NoError(t, err)
			require.Equal(t, flow.RandomBeaconKeyCommitted, resultingState)
		})
	})
}

// TestDKGState_InsertedKeyIsIncludedInTheEpoch verifies that the inserted key is included in the epoch commit evidence.
// This test ensures that key is part of random beacon committee as well as the inserted key matches the local node ID.
func TestDKGState_InsertedKeyIsIncludedInTheEpoch(t *testing.T) {
	unittest.RunWithTypedBadgerDB(t, InitSecret, func(db *badger.DB) {
		metrics := metrics.NewNoopCollector()
		myNodeID := unittest.IdentifierFixture()
		store, err := NewRecoverableRandomBeaconStateMachine(metrics, db, myNodeID)
		require.NoError(t, err)

		setupState := func() uint64 {
			epochCounter := epochCounterGenerator.Add(1)
			err = store.SetDKGState(epochCounter, flow.DKGStateStarted)
			require.NoError(t, err)
			return epochCounter
		}

		t.Run("inserted key is included in the epoch, evidence with DKGIndexMap", func(t *testing.T) {
			epochCounter := setupState()
			expectedKey := unittest.StakingPrivKeyFixture()
			err = store.InsertMyBeaconPrivateKey(epochCounter, expectedKey)
			require.NoError(t, err)
			evidence := unittest.EpochCommitFixture(func(commit *flow.EpochCommit) {
				commit.Counter = epochCounter
				commit.DKGParticipantKeys[0] = expectedKey.PublicKey()
				commit.DKGIndexMap = flow.DKGIndexMap{
					myNodeID:                     0,
					unittest.IdentifierFixture(): 1,
				}
			})
			err = store.CommitMyBeaconPrivateKey(epochCounter, evidence)
			require.NoError(t, err)
		})

		// TODO(EFM, #6794): allowing a nil DKGIndexMap is a temporary shortcut for backwards compatibility. This should be removed once we complete the network upgrade:
		t.Run("inserted key is included in the epoch, evidence without DKGIndexMap", func(t *testing.T) {
			epochCounter := setupState()
			expectedKey := unittest.StakingPrivKeyFixture()
			err = store.InsertMyBeaconPrivateKey(epochCounter, expectedKey)
			require.NoError(t, err)
			evidence := unittest.EpochCommitFixture(func(commit *flow.EpochCommit) {
				commit.Counter = epochCounter
				commit.DKGParticipantKeys[0] = expectedKey.PublicKey()
			})
			err = store.CommitMyBeaconPrivateKey(epochCounter, evidence)
			require.NoError(t, err)
		})

		// TODO(EFM, #6794): allowing a nil DKGIndexMap is a temporary shortcut for backwards compatibility. This should be removed once we complete the network upgrade:
		t.Run("inserted key is not included in the epoch, evidence without DKGIndexMap", func(t *testing.T) {
			epochCounter := setupState()
			expectedKey := unittest.StakingPrivKeyFixture()
			err = store.InsertMyBeaconPrivateKey(epochCounter, expectedKey)
			require.NoError(t, err)
			evidence := unittest.EpochCommitFixture(func(commit *flow.EpochCommit) {
				commit.Counter = epochCounter
			})
			err = store.CommitMyBeaconPrivateKey(epochCounter, evidence)
			require.Error(t, err)
			require.True(t, storage.IsInvalidDKGStateTransitionError(err))
		})

		t.Run("inserted key is included in the epoch but current node is not part of the random beacon committee", func(t *testing.T) {
			epochCounter := setupState()
			expectedKey := unittest.StakingPrivKeyFixture()
			err = store.InsertMyBeaconPrivateKey(epochCounter, expectedKey)
			require.NoError(t, err)
			evidence := unittest.EpochCommitFixture(func(commit *flow.EpochCommit) {
				commit.Counter = epochCounter
				commit.DKGParticipantKeys[0] = expectedKey.PublicKey()
				commit.DKGIndexMap = flow.DKGIndexMap{
					unittest.IdentifierFixture(): 0,
					unittest.IdentifierFixture(): 1,
				}
			})
			err = store.CommitMyBeaconPrivateKey(epochCounter, evidence)
			require.Error(t, err)
			require.True(t, storage.IsInvalidDKGStateTransitionError(err))
		})

		t.Run("inserted key is included in the epoch but current node's key doesn't match inserted key", func(t *testing.T) {
			epochCounter := setupState()
			expectedKey := unittest.StakingPrivKeyFixture()
			err = store.InsertMyBeaconPrivateKey(epochCounter, expectedKey)
			require.NoError(t, err)
			evidence := unittest.EpochCommitFixture(func(commit *flow.EpochCommit) {
				commit.Counter = epochCounter
				commit.DKGIndexMap = flow.DKGIndexMap{
					myNodeID:                     0,
					unittest.IdentifierFixture(): 1,
				}
			})
			err = store.CommitMyBeaconPrivateKey(epochCounter, evidence)
			require.Error(t, err)
			require.True(t, storage.IsInvalidDKGStateTransitionError(err))
		})
	})
}

// TestDKGState_UpsertedKeyIsIncludedInTheEpoch verifies that the upserted key is included in the epoch commit evidence.
// This test ensures that key is part of random beacon committee as well as the upserted key matches the local node ID.
func TestDKGState_UpsertedKeyIsIncludedInTheEpoch(t *testing.T) {
	unittest.RunWithTypedBadgerDB(t, InitSecret, func(db *badger.DB) {
		metrics := metrics.NewNoopCollector()
		myNodeID := unittest.IdentifierFixture()
		store, err := NewRecoverableRandomBeaconStateMachine(metrics, db, myNodeID)
		require.NoError(t, err)

		setupState := func() uint64 {
			epochCounter := epochCounterGenerator.Add(1)
			err = store.SetDKGState(epochCounter, flow.DKGStateStarted)
			require.NoError(t, err)
			return epochCounter
		}

		t.Run("upserted key is included in the epoch, evidence with DKGIndexMap", func(t *testing.T) {
			epochCounter := setupState()
			expectedKey := unittest.StakingPrivKeyFixture()
			evidence := unittest.EpochCommitFixture(func(commit *flow.EpochCommit) {
				commit.Counter = epochCounter
				commit.DKGParticipantKeys[0] = expectedKey.PublicKey()
				commit.DKGIndexMap = flow.DKGIndexMap{
					myNodeID:                     0,
					unittest.IdentifierFixture(): 1,
				}
			})
			err = store.UpsertMyBeaconPrivateKey(epochCounter, expectedKey, evidence)
			require.NoError(t, err)
		})

		// TODO(EFM, #6794): allowing a nil DKGIndexMap is a temporary shortcut for backwards compatibility. This should be removed once we complete the network upgrade:
		t.Run("upserted key is included in the epoch, evidence without DKGIndexMap", func(t *testing.T) {
			epochCounter := setupState()
			expectedKey := unittest.StakingPrivKeyFixture()
			evidence := unittest.EpochCommitFixture(func(commit *flow.EpochCommit) {
				commit.Counter = epochCounter
				commit.DKGParticipantKeys[0] = expectedKey.PublicKey()
			})
			err = store.UpsertMyBeaconPrivateKey(epochCounter, expectedKey, evidence)
			require.NoError(t, err)
		})

		// TODO(EFM, #6794): allowing a nil DKGIndexMap is a temporary shortcut for backwards compatibility. This should be removed once we complete the network upgrade:
		t.Run("upserted key is not included in the epoch, evidence without DKGIndexMap", func(t *testing.T) {
			epochCounter := setupState()
			expectedKey := unittest.StakingPrivKeyFixture()
			evidence := unittest.EpochCommitFixture(func(commit *flow.EpochCommit) {
				commit.Counter = epochCounter
			})
			err = store.UpsertMyBeaconPrivateKey(epochCounter, expectedKey, evidence)
			require.Error(t, err)
			require.True(t, storage.IsInvalidDKGStateTransitionError(err))
		})

		t.Run("upserted key is included in the epoch but current node is not part of the random beacon committee", func(t *testing.T) {
			epochCounter := setupState()
			expectedKey := unittest.StakingPrivKeyFixture()
			evidence := unittest.EpochCommitFixture(func(commit *flow.EpochCommit) {
				commit.Counter = epochCounter
				commit.DKGParticipantKeys[0] = expectedKey.PublicKey()
				commit.DKGIndexMap = flow.DKGIndexMap{
					unittest.IdentifierFixture(): 0,
					unittest.IdentifierFixture(): 1,
				}
			})
			err = store.UpsertMyBeaconPrivateKey(epochCounter, expectedKey, evidence)
			require.Error(t, err)
			require.True(t, storage.IsInvalidDKGStateTransitionError(err))
		})

		t.Run("upserted key is included in the epoch but current node's key doesn't match upserted key", func(t *testing.T) {
			epochCounter := setupState()
			expectedKey := unittest.StakingPrivKeyFixture()
			evidence := unittest.EpochCommitFixture(func(commit *flow.EpochCommit) {
				commit.Counter = epochCounter
				commit.DKGIndexMap = flow.DKGIndexMap{
					myNodeID:                     0,
					unittest.IdentifierFixture(): 1,
				}
			})
			err = store.UpsertMyBeaconPrivateKey(epochCounter, expectedKey, evidence)
			require.Error(t, err)
			require.True(t, storage.IsInvalidDKGStateTransitionError(err))
		})
	})
}

// TestSecretDBRequirement tests that the RecoverablePrivateBeaconKeyStateMachine constructor will return an
// error if instantiated using a database not marked with the correct type.
func TestSecretDBRequirement(t *testing.T) {
	unittest.RunWithBadgerDB(t, func(db *badger.DB) {
		metrics := metrics.NewNoopCollector()
		_, err := NewRecoverableRandomBeaconStateMachine(metrics, db, unittest.IdentifierFixture())
		require.Error(t, err)
	})
}<|MERGE_RESOLUTION|>--- conflicted
+++ resolved
@@ -1,10 +1,6 @@
 package badger
 
 import (
-<<<<<<< HEAD
-	"math/rand"
-=======
->>>>>>> 4959bd55
 	"testing"
 
 	"github.com/dgraph-io/badger/v2"
@@ -279,12 +275,6 @@
 			require.Error(t, err, "already in this state")
 			require.True(t, storage.IsInvalidDKGStateTransitionError(err))
 
-<<<<<<< HEAD
-		// attempt to get a non-existent key
-		t.Run("should error if retrieving non-existent key", func(t *testing.T) {
-			_, err = store.RetrieveMyBeaconPrivateKey(epochCounter)
-			assert.ErrorIs(t, err, storage.ErrNotFound)
-=======
 			err = store.InsertMyBeaconPrivateKey(setupState(), unittest.StakingPrivKeyFixture())
 			require.Error(t, err, "already inserted private key")
 			require.ErrorIs(t, err, storage.ErrAlreadyExists)
@@ -311,7 +301,6 @@
 			actualKey, err = store.UnsafeRetrieveMyBeaconPrivateKey(epochCounter)
 			require.NoError(t, err)
 			require.Equal(t, expectedKey, actualKey)
->>>>>>> 4959bd55
 		})
 
 		t.Run("state transition flow.DKGStateCompleted -> flow.RandomBeaconKeyCommitted (recovery, overwriting existing key) should be allowed", func(t *testing.T) {
@@ -398,12 +387,6 @@
 			require.True(t, storage.IsInvalidDKGStateTransitionError(err))
 		})
 
-<<<<<<< HEAD
-		// test storing same key
-		t.Run("should fail to store a key twice", func(t *testing.T) {
-			err = store.InsertMyBeaconPrivateKey(epochCounter, expected)
-			require.ErrorIs(t, err, storage.ErrAlreadyExists)
-=======
 		t.Run("state transition flow.DKGStateFailure -> flow.DKGStateCompleted by inserting a key should not be allowed", func(t *testing.T) {
 			err = store.InsertMyBeaconPrivateKey(setupState(), unittest.StakingPrivKeyFixture())
 			require.Error(t, err)
@@ -434,7 +417,6 @@
 			actualKey, err = store.UnsafeRetrieveMyBeaconPrivateKey(epochCounter)
 			require.NoError(t, err)
 			require.Equal(t, expectedKey, actualKey)
->>>>>>> 4959bd55
 		})
 	})
 }
