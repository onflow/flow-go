package operation

import (
	"testing"
	"time"

	"github.com/dgraph-io/badger/v2"
	"github.com/onflow/crypto"
	"github.com/stretchr/testify/assert"
	"github.com/stretchr/testify/require"

	"github.com/onflow/flow-go/model/flow"
	"github.com/onflow/flow-go/utils/unittest"
)

func TestHeaderInsertCheckRetrieve(t *testing.T) {
	unittest.RunWithBadgerDB(t, func(db *badger.DB) {
		expected := &flow.Header{
			View:               1337,
			Timestamp:          time.Now().UTC(),
			ParentID:           flow.Identifier{0x11},
			PayloadHash:        flow.Identifier{0x22},
			ParentVoterIndices: []byte{0x44},
			ParentVoterSigData: []byte{0x88},
			ProposerID:         flow.Identifier{0x33},
			ProposerSigData:    crypto.Signature{0x77},
		}
		blockID := expected.ID()

		err := db.Update(InsertHeader(expected.ID(), expected))
		require.NoError(t, err)

		var actual flow.Header
		err = db.View(RetrieveHeader(blockID, &actual))
		require.NoError(t, err)

		assert.Equal(t, *expected, actual)
	})
}

func TestHeaderIDIndexByCollectionID(t *testing.T) {
	unittest.RunWithBadgerDB(t, func(db *badger.DB) {

		headerID := unittest.IdentifierFixture()
		collectionID := unittest.IdentifierFixture()

		err := db.Update(IndexCollectionBlock(collectionID, headerID))
		require.NoError(t, err)

		actualID := &flow.Identifier{}
		err = db.View(LookupCollectionBlock(collectionID, actualID))
		require.NoError(t, err)
		assert.Equal(t, headerID, *actualID)
	})
}

func TestBlockHeightIndexLookup(t *testing.T) {
	unittest.RunWithBadgerDB(t, func(db *badger.DB) {

		height := uint64(1337)
		expected := flow.Identifier{0x01, 0x02, 0x03}

<<<<<<< HEAD
		err := db.Update(IndexFinalizedBlockByHeight(height, expected))
		require.Nil(t, err)
=======
		err := db.Update(IndexBlockHeight(height, expected))
		require.NoError(t, err)
>>>>>>> 93369dfb

		var actual flow.Identifier
		err = db.View(LookupBlockHeight(height, &actual))
		require.NoError(t, err)

		assert.Equal(t, expected, actual)
	})
}<|MERGE_RESOLUTION|>--- conflicted
+++ resolved
@@ -60,13 +60,8 @@
 		height := uint64(1337)
 		expected := flow.Identifier{0x01, 0x02, 0x03}
 
-<<<<<<< HEAD
 		err := db.Update(IndexFinalizedBlockByHeight(height, expected))
-		require.Nil(t, err)
-=======
-		err := db.Update(IndexBlockHeight(height, expected))
 		require.NoError(t, err)
->>>>>>> 93369dfb
 
 		var actual flow.Identifier
 		err = db.View(LookupBlockHeight(height, &actual))
