--- conflicted
+++ resolved
@@ -47,18 +47,11 @@
 
 	// codes for indexing single identifier by identifier/integeter
 	codeHeightToBlock           = 40 // index mapping height to block ID
-<<<<<<< HEAD
-	codeBlockToSeal             = 41 // index mapping a block its last payload seal
-	codeClusterBlockToRefBlock  = 42 // index cluster block ID to reference block ID
-	codeBlockValidity           = 43 // validity of block per HotStuff
-	codeRefHeightToClusterBlock = 44 // index reference block height to cluster block IDs
-=======
 	codeBlockIDToLatestSealID   = 41 // index mapping a block its last payload seal
 	codeClusterBlockToRefBlock  = 42 // index cluster block ID to reference block ID
 	codeBlockValidity           = 43 // validity of block per HotStuff
 	codeRefHeightToClusterBlock = 44 // index reference block height to cluster block IDs
 	codeBlockIDToFinalizedSeal  = 45 // index _finalized_ seal by sealed block ID
->>>>>>> 9652b94c
 
 	// codes for indexing multiple identifiers by identifier
 	// NOTE: 51 was used for identity indexes before epochs
