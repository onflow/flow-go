// (c) 2019 Dapper Labs - ALL RIGHTS RESERVED

package operation

import (
	"encoding/binary"
	"fmt"

	"github.com/onflow/flow-go/model/flow"
)

const (

	// codes for special database markers
	codeMax    = 1 // keeps track of the maximum key size
	codeDBType = 2 // specifies a database type

	// codes for views with special meaning
	codeStartedView = 10 // latest view hotstuff started
	codeVotedView   = 11 // latest view hotstuff voted on

	// codes for fields associated with the root state
	codeRootQuorumCertificate = 12
	codeSporkID               = 13
	codeProtocolVersion       = 14

	// code for heights with special meaning
	codeFinalizedHeight         = 20 // latest finalized block height
	codeSealedHeight            = 21 // latest sealed block height
	codeClusterHeight           = 22 // latest finalized height on cluster
	codeExecutedBlock           = 23 // latest executed block with max height
	codeRootHeight              = 24 // the height of the first loaded block
	codeLastCompleteBlockHeight = 25 // the height of the last block for which all collections were received

	// codes for single entity storage
	// 31 was used for identities before epochs
	codeHeader               = 30
	codeGuarantee            = 32
	codeSeal                 = 33
	codeTransaction          = 34
	codeCollection           = 35
	codeExecutionResult      = 36
	codeExecutionReceiptMeta = 36
	codeResultApproval       = 37
	codeChunk                = 38

	// codes for indexing single identifier by identifier
	codeHeightToBlock       = 40 // index mapping height to block ID
	codeBlockToSeal         = 41 // index mapping a block its last payload seal
	codeCollectionReference = 42 // index reference block ID for collection
	codeBlockValidity       = 43 // validity of block per HotStuff

	// codes for indexing multiple identifiers by identifier
	// NOTE: 51 was used for identity indexes before epochs
	codeBlockChildren       = 50 // index mapping block ID to children blocks
	codePayloadGuarantees   = 52 // index mapping block ID to payload guarantees
	codePayloadSeals        = 53 // index mapping block ID to payload seals
	codeCollectionBlock     = 54 // index mapping collection ID to block ID
	codeOwnBlockReceipt     = 55 // index mapping block ID to execution receipt ID for execution nodes
	codeBlockEpochStatus    = 56 // index mapping block ID to epoch status
	codePayloadReceipts     = 57 // index mapping block ID  to payload receipts
	codePayloadResults      = 58 // index mapping block ID to payload results
	codeAllBlockReceipts    = 59 // index mapping of blockID to multiple receipts
	codeIndexBlockByChunkID = 60 // index mapping chunk ID to block ID

	// codes related to epoch information
<<<<<<< HEAD
	codeEpochSetup     = 61 // EpochSetup service event, keyed by ID
	codeEpochCommit    = 62 // EpochCommit service event, keyed by ID
	codeDKGPrivateInfo = 63 // DKGPrivateInfo, keyed by epoch counter
	codeDKGStarted     = 64 // flag that the DKG for an epoch has been started
=======
	codeEpochSetup       = 61 // EpochSetup service event, keyed by ID
	codeEpochCommit      = 62 // EpochCommit service event, keyed by ID
	codeBeaconPrivateKey = 63 // BeaconPrivateKey, keyed by epoch counter
>>>>>>> c5ee8b7b

	// job queue consumers and producers
	codeJobConsumerProcessed = 70
	codeJobQueue             = 71
	codeJobQueuePointer      = 72

	// legacy codes (should be cleaned up)
	codeChunkDataPack                = 100
	codeCommit                       = 101
	codeEvent                        = 102
	codeExecutionStateInteractions   = 103
	codeTransactionResult            = 104
	codeFinalizedCluster             = 105
	codeServiceEvent                 = 106
	codeIndexCollection              = 200
	codeIndexExecutionResultByBlock  = 202
	codeIndexCollectionByTransaction = 203
	codeIndexResultApprovalByChunk   = 204

	// internal failure information that should be preserved across restarts
	codeExecutionFork                   = 254
	codeEpochEmergencyFallbackTriggered = 255
)

func makePrefix(code byte, keys ...interface{}) []byte {
	prefix := make([]byte, 1)
	prefix[0] = code
	for _, key := range keys {
		prefix = append(prefix, b(key)...)
	}
	return prefix
}

func b(v interface{}) []byte {
	switch i := v.(type) {
	case uint8:
		return []byte{i}
	case uint32:
		b := make([]byte, 4)
		binary.BigEndian.PutUint32(b, i)
		return b
	case uint64:
		b := make([]byte, 8)
		binary.BigEndian.PutUint64(b, i)
		return b
	case string:
		return []byte(i)
	case flow.Role:
		return []byte{byte(i)}
	case flow.Identifier:
		return i[:]
	case flow.ChainID:
		return []byte(i)
	default:
		panic(fmt.Sprintf("unsupported type to convert (%T)", v))
	}
}<|MERGE_RESOLUTION|>--- conflicted
+++ resolved
@@ -64,16 +64,10 @@
 	codeIndexBlockByChunkID = 60 // index mapping chunk ID to block ID
 
 	// codes related to epoch information
-<<<<<<< HEAD
-	codeEpochSetup     = 61 // EpochSetup service event, keyed by ID
-	codeEpochCommit    = 62 // EpochCommit service event, keyed by ID
-	codeDKGPrivateInfo = 63 // DKGPrivateInfo, keyed by epoch counter
-	codeDKGStarted     = 64 // flag that the DKG for an epoch has been started
-=======
 	codeEpochSetup       = 61 // EpochSetup service event, keyed by ID
 	codeEpochCommit      = 62 // EpochCommit service event, keyed by ID
 	codeBeaconPrivateKey = 63 // BeaconPrivateKey, keyed by epoch counter
->>>>>>> c5ee8b7b
+	codeDKGStarted       = 64 // flag that the DKG for an epoch has been started
 
 	// job queue consumers and producers
 	codeJobConsumerProcessed = 70
