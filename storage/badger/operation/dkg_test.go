package operation

import (
	"encoding/binary"
	"math/rand"
	"testing"

	"github.com/dgraph-io/badger/v2"
	"github.com/rs/zerolog"
	"github.com/stretchr/testify/assert"

	"github.com/onflow/flow-go/model/encodable"
	"github.com/onflow/flow-go/model/flow"
	"github.com/onflow/flow-go/storage"
	"github.com/onflow/flow-go/utils/unittest"
)

// TestInsertMyDKGPrivateInfo_StoreRetrieve tests writing and reading private DKG info.
func TestMyBeaconPrivateKey_StoreRetrieve(t *testing.T) {
	unittest.RunWithBadgerDB(t, func(db *badger.DB) {

		t.Run("should return error not found when not stored", func(t *testing.T) {
			var stored encodable.RandomBeaconPrivKey
			err := db.View(RetrieveMyBeaconPrivateKey(1, &stored))
			assert.ErrorIs(t, err, storage.ErrNotFound)
		})

		t.Run("should be able to store and read", func(t *testing.T) {
			epochCounter := rand.Uint64()
			info := unittest.RandomBeaconPriv()

			// should be able to store
			err := db.Update(InsertMyBeaconPrivateKey(epochCounter, info))
			assert.NoError(t, err)

			// should be able to read
			var stored encodable.RandomBeaconPrivKey
			err = db.View(RetrieveMyBeaconPrivateKey(epochCounter, &stored))
			assert.NoError(t, err)
			assert.Equal(t, info, &stored)

			// should fail to read other epoch counter
			err = db.View(RetrieveMyBeaconPrivateKey(rand.Uint64(), &stored))
			assert.ErrorIs(t, err, storage.ErrNotFound)
		})
	})
}

// TestDKGStartedForEpoch tests setting the DKG-started flag.
func TestDKGStartedForEpoch(t *testing.T) {

	t.Run("reading when unset should return false", func(t *testing.T) {
		unittest.RunWithBadgerDB(t, func(db *badger.DB) {
			var started bool
			err := db.View(RetrieveDKGStartedForEpoch(1, &started))
			assert.NoError(t, err)
			assert.False(t, started)
		})
	})

	t.Run("should be able to set flag to true", func(t *testing.T) {
		unittest.RunWithBadgerDB(t, func(db *badger.DB) {
			epochCounter := rand.Uint64()

			// set the flag, ensure no error
			err := db.Update(UpsertDKGStateForEpoch(epochCounter, flow.DKGStateStarted))
			assert.NoError(t, err)

			// read the flag, should be true now
			var started bool
			err = db.View(RetrieveDKGStartedForEpoch(epochCounter, &started))
			assert.NoError(t, err)
			assert.True(t, started)

			// read the flag for a different epoch, should be false
			err = db.View(RetrieveDKGStartedForEpoch(epochCounter+1, &started))
			assert.NoError(t, err)
			assert.False(t, started)
		})
	})
}

func TestDKGSetStateForEpoch(t *testing.T) {
	unittest.RunWithBadgerDB(t, func(db *badger.DB) {
		epochCounter := rand.Uint64()

		// should be able to write new state
		newState := flow.DKGStateStarted
		err := db.Update(UpsertDKGStateForEpoch(epochCounter, newState))
		assert.NoError(t, err)

		// should be able to read current state
		var readCurrentState flow.DKGState
		err = db.View(RetrieveDKGStateForEpoch(epochCounter, &readCurrentState))
		assert.NoError(t, err)
		assert.Equal(t, newState, readCurrentState)

		// attempting to overwrite should succeed
		err = db.Update(UpsertDKGStateForEpoch(epochCounter, flow.DKGStateFailure))
		assert.NoError(t, err)
	})
}

// TestMigrateDKGEndStateFromV1 tests the migration of DKG end states from v1 to v2.
// All possible states in v1 are generated and then checked against the expected states in v2.
// Afterward the states are then migrated we check that old key was indeed removed and new key was added.
// This test also checks that the migration is idempotent after the first run.
func TestMigrateDKGEndStateFromV1(t *testing.T) {
	unittest.RunWithBadgerDB(t, func(db *badger.DB) {
		epochCounter := rand.Uint64() % 100

		preMigrationStates := make(map[uint64]uint32)
		for i := epochCounter; i < epochCounter+100; i++ {
			state := rand.Uint32() % 5 // [0,4] were supported in v1
			err := db.Update(insert(makePrefix(codeDKGEndState, i), state))
			assert.NoError(t, err)
			preMigrationStates[i] = state
		}

		assertExpectedState := func(oldState uint32, newState flow.DKGState) {
			switch oldState {
			case 0: // DKGEndStateUnknown
				assert.Equal(t, flow.DKGStateUninitialized, newState)
			case 1: // DKGEndStateSuccess
				assert.Equal(t, flow.RandomBeaconKeyCommitted, newState)
			case 2, 3, 4: // DKGEndStateInconsistentKey, DKGEndStateNoKey, DKGEndStateDKGFailure
				assert.Equal(t, flow.DKGStateFailure, newState)
			default:
				assert.Fail(t, "unexpected state")
			}
		}

		// migrate the state
<<<<<<< HEAD
		err := db.Update(MigrateDKGEndStateFromV1(zerolog.Nop()))
=======
		err := db.Update(MigrateDKGEndStateFromV1(unittest.Logger()))
>>>>>>> 31082a07
		assert.NoError(t, err)

		assertMigrationSuccessful := func() {
			// ensure previous keys were removed
			err = db.View(traverse(makePrefix(codeDKGEndState), func() (checkFunc, createFunc, handleFunc) {
				assert.Fail(t, "no keys should have been found")
				return nil, nil, nil
			}))
			assert.NoError(t, err)

			migratedStates := make(map[uint64]flow.DKGState)
			err = db.View(traverse(makePrefix(codeDKGState), func() (checkFunc, createFunc, handleFunc) {
				var epochCounter uint64
				check := func(key []byte) bool {
					epochCounter = binary.BigEndian.Uint64(key[1:]) // omit code
					return true
				}
				var newState flow.DKGState
				create := func() interface{} {
					return &newState
				}
				handle := func() error {
					migratedStates[epochCounter] = newState
					return nil
				}
				return check, create, handle
			}))
			assert.NoError(t, err)
			assert.Equal(t, len(preMigrationStates), len(migratedStates))
			for epochCounter, newState := range migratedStates {
				assertExpectedState(preMigrationStates[epochCounter], newState)
			}
		}
		assertMigrationSuccessful()

		// migrating again should be no-op
<<<<<<< HEAD
		err = db.Update(MigrateDKGEndStateFromV1(zerolog.Nop()))
=======
		err = db.Update(MigrateDKGEndStateFromV1(unittest.Logger()))
>>>>>>> 31082a07
		assert.NoError(t, err)
		assertMigrationSuccessful()
	})
}<|MERGE_RESOLUTION|>--- conflicted
+++ resolved
@@ -6,7 +6,6 @@
 	"testing"
 
 	"github.com/dgraph-io/badger/v2"
-	"github.com/rs/zerolog"
 	"github.com/stretchr/testify/assert"
 
 	"github.com/onflow/flow-go/model/encodable"
@@ -131,11 +130,7 @@
 		}
 
 		// migrate the state
-<<<<<<< HEAD
-		err := db.Update(MigrateDKGEndStateFromV1(zerolog.Nop()))
-=======
 		err := db.Update(MigrateDKGEndStateFromV1(unittest.Logger()))
->>>>>>> 31082a07
 		assert.NoError(t, err)
 
 		assertMigrationSuccessful := func() {
@@ -172,11 +167,7 @@
 		assertMigrationSuccessful()
 
 		// migrating again should be no-op
-<<<<<<< HEAD
-		err = db.Update(MigrateDKGEndStateFromV1(zerolog.Nop()))
-=======
 		err = db.Update(MigrateDKGEndStateFromV1(unittest.Logger()))
->>>>>>> 31082a07
 		assert.NoError(t, err)
 		assertMigrationSuccessful()
 	})
