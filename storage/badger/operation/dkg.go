--- conflicted
+++ resolved
@@ -111,11 +111,7 @@
 				ops = append(ops,
 					UpsertDKGStateForEpoch(epochCounter, newState),
 					remove(makePrefix(codeDKGEndState, epochCounter)))
-<<<<<<< HEAD
-				log.Debug().Msgf("removing %d->%d, writing %d->%d", epochCounter, oldState, epochCounter, newState)
-=======
 				log.Info().Msgf("removing %d->%d, writing %d->%d", epochCounter, oldState, epochCounter, newState)
->>>>>>> 31082a07
 
 				return nil
 			}
