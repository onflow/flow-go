--- conflicted
+++ resolved
@@ -26,14 +26,9 @@
 	return insert(makePrefix(codeIndexExecutionResultByBlock, blockID), resultID)
 }
 
-<<<<<<< HEAD
 // IndexExecutionResultByServiceEventTypeAndHeight indexes result ID by a service event type and a height it went into effect
 // See handleServiceEvents documentation for in-depth explanation of what height and why it's being used.
 // This index allows us to answer questions such as what is the latest EpochSetup service event up to
-=======
-// IndexExecutionResultByServiceEventTypeAndHeight indexes result ID by a service event type and a sealed block height
-// this index allows us to answer questions such as what is the latest EpochSetup service event up to
->>>>>>> 7106124c
 // block height 1000.
 //
 // why indexing result ID rather than service events? because the service event is included in a result,
@@ -44,7 +39,6 @@
 // filter by service event type first, and then find the result for highest height,
 // see LookupLastExecutionResultForServiceEventType
 func IndexExecutionResultByServiceEventTypeAndHeight(resultID flow.Identifier, eventType string, blockHeight uint64) func(*badger.Txn) error {
-<<<<<<< HEAD
 	typeByte, err := serviceEventTypeToPrefix(eventType)
 	if err != nil {
 		return func(txn *badger.Txn) error {
@@ -52,9 +46,6 @@
 		}
 	}
 	return upsert(makePrefix(codeServiceEventIndex, typeByte, blockHeight), resultID)
-=======
-	return insert(makePrefix(codeServiceEventIndex, serviceEventTypeToPrefix(eventType), blockHeight), resultID)
->>>>>>> 7106124c
 }
 
 // ReindexExecutionResult updates mapping of an execution result ID keyed by block ID
@@ -77,7 +68,7 @@
 	return remove(makePrefix(codeIndexExecutionResultByBlock, blockID))
 }
 
-<<<<<<< HEAD
+// Returns storage.ErrNotFound if no service events for the given type exist at or below the given height.
 func LookupLastExecutionResultForServiceEventType(height uint64, eventType string, resultID *flow.Identifier) func(*badger.Txn) error {
 	typeByte, err := serviceEventTypeToPrefix(eventType)
 	if err != nil {
@@ -86,9 +77,4 @@
 		}
 	}
 	return findOneHighestButNoHigher(makePrefix(codeServiceEventIndex, typeByte), height, resultID)
-=======
-// Returns storage.ErrNotFound if no service events for the given type exist at or below the given height.
-func LookupLastExecutionResultForServiceEventType(height uint64, eventType string, resultID *flow.Identifier) func(*badger.Txn) error {
-	return findOneHighestButNoHigher(makePrefix(codeServiceEventIndex, serviceEventTypeToPrefix(eventType)), height, resultID)
->>>>>>> 7106124c
 }