--- conflicted
+++ resolved
@@ -82,20 +82,16 @@
 	return b.retrieveTx(blockID)(tx)
 }
 
-<<<<<<< HEAD
 func (b *Blocks) ProposalByID(blockID flow.Identifier) (*flow.BlockProposal, error) {
 	tx := b.db.NewTransaction(false)
 	defer tx.Discard()
 	return b.retrieveProposalTx(blockID)(tx)
 }
 
-// ByHeight ...
-=======
 // ByHeight returns block by height
 //
 // Expected errors during normal operations:
 // - storage.ErrNotFound if no block is found for the given height
->>>>>>> fade0c29
 func (b *Blocks) ByHeight(height uint64) (*flow.Block, error) {
 	tx := b.db.NewTransaction(false)
 	defer tx.Discard()
