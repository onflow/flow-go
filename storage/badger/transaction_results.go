package badger

import (
	"encoding/binary"
	"encoding/hex"
	"fmt"

	"github.com/dgraph-io/badger/v2"

	"github.com/onflow/flow-go/model/flow"
	"github.com/onflow/flow-go/module"
	"github.com/onflow/flow-go/module/metrics"
	"github.com/onflow/flow-go/storage"
	"github.com/onflow/flow-go/storage/badger/operation"
)

type TransactionResults struct {
	db         *badger.DB
	cache      *Cache
	indexCache *Cache
<<<<<<< HEAD
=======
	blockCache *Cache
>>>>>>> 9dc2f7ba
}

func KeyFromBlockIDTransactionID(blockID flow.Identifier, txID flow.Identifier) string {
	return fmt.Sprintf("%x%x", blockID, txID)
}

func KeyFromBlockIDIndex(blockID flow.Identifier, txIndex uint32) string {
	idData := make([]byte, 4) //uint32 fits into 4 bytes
	binary.BigEndian.PutUint32(idData, txIndex)
	return fmt.Sprintf("%x%x", blockID, idData)
}

<<<<<<< HEAD
=======
func KeyFromBlockID(blockID flow.Identifier) string {
	return blockID.String()
}

>>>>>>> 9dc2f7ba
func KeyToBlockIDTransactionID(key string) (flow.Identifier, flow.Identifier, error) {
	blockIDStr := key[:64]
	txIDStr := key[64:]
	blockID, err := flow.HexStringToIdentifier(blockIDStr)
	if err != nil {
		return flow.ZeroID, flow.ZeroID, fmt.Errorf("could not get block ID: %w", err)
	}

	txID, err := flow.HexStringToIdentifier(txIDStr)
	if err != nil {
		return flow.ZeroID, flow.ZeroID, fmt.Errorf("could not get transaction id: %w", err)
	}

	return blockID, txID, nil
}

func KeyToBlockIDIndex(key string) (flow.Identifier, uint32, error) {
	blockIDStr := key[:64]
	indexStr := key[64:]
	blockID, err := flow.HexStringToIdentifier(blockIDStr)
	if err != nil {
		return flow.ZeroID, 0, fmt.Errorf("could not get block ID: %w", err)
	}

	txIndexBytes, err := hex.DecodeString(indexStr)
	if err != nil {
		return flow.ZeroID, 0, fmt.Errorf("could not get transaction index: %w", err)
	}
	if len(txIndexBytes) != 4 {
		return flow.ZeroID, 0, fmt.Errorf("could not get transaction index - invalid length: %d", len(txIndexBytes))
	}

	txIndex := binary.BigEndian.Uint32(txIndexBytes)

	return blockID, txIndex, nil
}

<<<<<<< HEAD
=======
func KeyToBlockID(key string) (flow.Identifier, error) {

	blockID, err := flow.HexStringToIdentifier(key)
	if err != nil {
		return flow.ZeroID, fmt.Errorf("could not get block ID: %w", err)
	}

	return blockID, err
}

>>>>>>> 9dc2f7ba
func NewTransactionResults(collector module.CacheMetrics, db *badger.DB, transactionResultsCacheSize uint) *TransactionResults {
	retrieve := func(key interface{}) func(tx *badger.Txn) (interface{}, error) {
		var txResult flow.TransactionResult
		return func(tx *badger.Txn) (interface{}, error) {

			blockID, txID, err := KeyToBlockIDTransactionID(key.(string))
			if err != nil {
				return nil, fmt.Errorf("could not convert key: %w", err)
			}

			err = operation.RetrieveTransactionResult(blockID, txID, &txResult)(tx)
			if err != nil {
				return nil, handleError(err, flow.TransactionResult{})
			}
			return txResult, nil
		}
	}
	retrieveIndex := func(key interface{}) func(tx *badger.Txn) (interface{}, error) {
		var txResult flow.TransactionResult
		return func(tx *badger.Txn) (interface{}, error) {

			blockID, txIndex, err := KeyToBlockIDIndex(key.(string))
			if err != nil {
				return nil, fmt.Errorf("could not convert index key: %w", err)
			}

			err = operation.RetrieveTransactionResultByIndex(blockID, txIndex, &txResult)(tx)
			if err != nil {
				return nil, handleError(err, flow.TransactionResult{})
			}
			return txResult, nil
		}
	}
<<<<<<< HEAD
=======
	retrieveForBlock := func(key interface{}) func(tx *badger.Txn) (interface{}, error) {
		var txResults []flow.TransactionResult
		return func(tx *badger.Txn) (interface{}, error) {

			blockID, err := KeyToBlockID(key.(string))
			if err != nil {
				return nil, fmt.Errorf("could not convert index key: %w", err)
			}

			err = operation.LookupTransactionResultsByBlockIDUsingIndex(blockID, &txResults)(tx)
			if err != nil {
				return nil, handleError(err, flow.TransactionResult{})
			}
			return txResults, nil
		}
	}
>>>>>>> 9dc2f7ba
	return &TransactionResults{
		db: db,
		cache: newCache(collector, metrics.ResourceTransactionResults,
			withLimit(transactionResultsCacheSize),
			withStore(noopStore),
			withRetrieve(retrieve),
		),
		indexCache: newCache(collector, metrics.ResourceTransactionResultIndices,
			withLimit(transactionResultsCacheSize),
			withStore(noopStore),
			withRetrieve(retrieveIndex),
		),
<<<<<<< HEAD
=======
		blockCache: newCache(collector, metrics.ResourceTransactionResultIndices,
			withLimit(transactionResultsCacheSize),
			withStore(noopStore),
			withRetrieve(retrieveForBlock),
		),
>>>>>>> 9dc2f7ba
	}
}

// BatchStore will store the transaction results for the given block ID in a batch
func (tr *TransactionResults) BatchStore(blockID flow.Identifier, transactionResults []flow.TransactionResult, batch storage.BatchStorage) error {
	writeBatch := batch.GetWriter()

	for i, result := range transactionResults {
		err := operation.BatchInsertTransactionResult(blockID, &result)(writeBatch)
		if err != nil {
			return fmt.Errorf("cannot batch insert tx result: %w", err)
		}

		err = operation.BatchIndexTransactionResult(blockID, uint32(i), &result)(writeBatch)
		if err != nil {
			return fmt.Errorf("cannot batch index tx result: %w", err)
		}
	}

	batch.OnSucceed(func() {
		for i, result := range transactionResults {
			key := KeyFromBlockIDTransactionID(blockID, result.TransactionID)
			// cache for each transaction, so that it's faster to retrieve
			tr.cache.Insert(key, result)

			index := uint32(i)

			keyIndex := KeyFromBlockIDIndex(blockID, index)
			tr.indexCache.Insert(keyIndex, result)
		}

		key := KeyFromBlockID(blockID)
		tr.blockCache.Insert(key, transactionResults)
	})
	return nil
}

// ByBlockIDTransactionID returns the runtime transaction result for the given block ID and transaction ID
func (tr *TransactionResults) ByBlockIDTransactionID(blockID flow.Identifier, txID flow.Identifier) (*flow.TransactionResult, error) {
	tx := tr.db.NewTransaction(false)
	defer tx.Discard()
	key := KeyFromBlockIDTransactionID(blockID, txID)
	val, err := tr.cache.Get(key)(tx)
	if err != nil {
		return nil, err
	}
	transactionResult, ok := val.(flow.TransactionResult)
	if !ok {
		return nil, fmt.Errorf("could not convert transaction result: %w", err)
	}
	return &transactionResult, nil
}

// ByBlockIDIndex returns the runtime transaction result for the given block ID and transaction index
func (tr *TransactionResults) ByBlockIDTransactionIndex(blockID flow.Identifier, txIndex uint32) (*flow.TransactionResult, error) {
	tx := tr.db.NewTransaction(false)
	defer tx.Discard()
	key := KeyFromBlockIDIndex(blockID, txIndex)
	val, err := tr.indexCache.Get(key)(tx)
	if err != nil {
		return nil, err
	}
	transactionResult, ok := val.(flow.TransactionResult)
	if !ok {
		return nil, fmt.Errorf("could not convert transaction result: %w", err)
	}
	return &transactionResult, nil
<<<<<<< HEAD
=======
}

// ByBlockID gets all transaction results for a block, ordered by transaction index
func (tr *TransactionResults) ByBlockID(blockID flow.Identifier) ([]flow.TransactionResult, error) {
	tx := tr.db.NewTransaction(false)
	defer tx.Discard()
	key := KeyFromBlockID(blockID)
	val, err := tr.blockCache.Get(key)(tx)
	if err != nil {
		return nil, err
	}
	transactionResults, ok := val.([]flow.TransactionResult)
	if !ok {
		return nil, fmt.Errorf("could not convert transaction result: %w", err)
	}
	return transactionResults, nil
}

// RemoveByBlockID removes transaction results by block ID
func (tr *TransactionResults) RemoveByBlockID(blockID flow.Identifier) error {
	return tr.db.Update(operation.RemoveTransactionResultsByBlockID(blockID))
>>>>>>> 9dc2f7ba
}<|MERGE_RESOLUTION|>--- conflicted
+++ resolved
@@ -18,10 +18,7 @@
 	db         *badger.DB
 	cache      *Cache
 	indexCache *Cache
-<<<<<<< HEAD
-=======
 	blockCache *Cache
->>>>>>> 9dc2f7ba
 }
 
 func KeyFromBlockIDTransactionID(blockID flow.Identifier, txID flow.Identifier) string {
@@ -34,13 +31,10 @@
 	return fmt.Sprintf("%x%x", blockID, idData)
 }
 
-<<<<<<< HEAD
-=======
 func KeyFromBlockID(blockID flow.Identifier) string {
 	return blockID.String()
 }
 
->>>>>>> 9dc2f7ba
 func KeyToBlockIDTransactionID(key string) (flow.Identifier, flow.Identifier, error) {
 	blockIDStr := key[:64]
 	txIDStr := key[64:]
@@ -78,8 +72,6 @@
 	return blockID, txIndex, nil
 }
 
-<<<<<<< HEAD
-=======
 func KeyToBlockID(key string) (flow.Identifier, error) {
 
 	blockID, err := flow.HexStringToIdentifier(key)
@@ -90,7 +82,6 @@
 	return blockID, err
 }
 
->>>>>>> 9dc2f7ba
 func NewTransactionResults(collector module.CacheMetrics, db *badger.DB, transactionResultsCacheSize uint) *TransactionResults {
 	retrieve := func(key interface{}) func(tx *badger.Txn) (interface{}, error) {
 		var txResult flow.TransactionResult
@@ -124,8 +115,6 @@
 			return txResult, nil
 		}
 	}
-<<<<<<< HEAD
-=======
 	retrieveForBlock := func(key interface{}) func(tx *badger.Txn) (interface{}, error) {
 		var txResults []flow.TransactionResult
 		return func(tx *badger.Txn) (interface{}, error) {
@@ -142,7 +131,6 @@
 			return txResults, nil
 		}
 	}
->>>>>>> 9dc2f7ba
 	return &TransactionResults{
 		db: db,
 		cache: newCache(collector, metrics.ResourceTransactionResults,
@@ -155,14 +143,11 @@
 			withStore(noopStore),
 			withRetrieve(retrieveIndex),
 		),
-<<<<<<< HEAD
-=======
 		blockCache: newCache(collector, metrics.ResourceTransactionResultIndices,
 			withLimit(transactionResultsCacheSize),
 			withStore(noopStore),
 			withRetrieve(retrieveForBlock),
 		),
->>>>>>> 9dc2f7ba
 	}
 }
 
@@ -230,8 +215,6 @@
 		return nil, fmt.Errorf("could not convert transaction result: %w", err)
 	}
 	return &transactionResult, nil
-<<<<<<< HEAD
-=======
 }
 
 // ByBlockID gets all transaction results for a block, ordered by transaction index
@@ -253,5 +236,4 @@
 // RemoveByBlockID removes transaction results by block ID
 func (tr *TransactionResults) RemoveByBlockID(blockID flow.Identifier) error {
 	return tr.db.Update(operation.RemoveTransactionResultsByBlockID(blockID))
->>>>>>> 9dc2f7ba
 }