--- conflicted
+++ resolved
@@ -47,26 +47,9 @@
 				return InsertClusterBlock(lctx, rw, unittest.ClusterProposalFromBlock(parent))
 			}))
 
-<<<<<<< HEAD
-		// index parent as latest finalized block (manually writing respective indexes like in bootstrapping to skip transitive consistency checks)
-		require.NoError(t, db.WithReaderBatchWriter(func(rw storage.ReaderBatchWriter) error {
-			return operation.IndexClusterBlockHeight(lctx, rw.Writer(), block.ChainID, parent.Height, parent.Hash())
-		}))
-		require.NoError(t, db.WithReaderBatchWriter(func(rw storage.ReaderBatchWriter) error {
-			return operation.UpsertClusterFinalizedHeight(lctx, rw.Writer(), block.ChainID, parent.Height)
-		}))
-
-		// Insert new block and verify `FinalizeClusterBlock` procedure accepts it
-		require.NoError(t, db.WithReaderBatchWriter(func(rw storage.ReaderBatchWriter) error {
-			return InsertClusterBlock(lctx, rw, unittest.ClusterProposalFromBlock(block))
-		}))
-		require.NoError(t, db.WithReaderBatchWriter(func(rw storage.ReaderBatchWriter) error {
-			return FinalizeClusterBlock(lctx, rw, block.Hash())
-		}))
-=======
 			// index parent as latest finalized block (manually writing respective indexes like in bootstrapping to skip transitive consistency checks)
 			require.NoError(t, db.WithReaderBatchWriter(func(rw storage.ReaderBatchWriter) error {
-				return operation.IndexClusterBlockHeight(lctx, rw.Writer(), block.ChainID, parent.Height, parent.ID())
+				return operation.IndexClusterBlockHeight(lctx, rw.Writer(), block.ChainID, parent.Height, parent.Hash())
 			}))
 			require.NoError(t, db.WithReaderBatchWriter(func(rw storage.ReaderBatchWriter) error {
 				return operation.UpsertClusterFinalizedHeight(lctx, rw.Writer(), block.ChainID, parent.Height)
@@ -77,11 +60,10 @@
 				return InsertClusterBlock(lctx, rw, unittest.ClusterProposalFromBlock(block))
 			}))
 			return db.WithReaderBatchWriter(func(rw storage.ReaderBatchWriter) error {
-				return FinalizeClusterBlock(lctx, rw, block.ID())
+				return FinalizeClusterBlock(lctx, rw, block.Hash())
 			})
 		})
 		require.NoError(t, err)
->>>>>>> 53d20935
 
 		// verify that the new block as been properly indexed as the latest finalized
 		var latestFinalizedHeight uint64
@@ -102,17 +84,11 @@
 
 	t.Run("finalizing C should fail because B is not yet finalized", func(t *testing.T) {
 		dbtest.RunWithDB(t, func(t *testing.T, db storage.DB) {
-<<<<<<< HEAD
-			_, _, blockC, _ := constructState(t, db, lctx)
-			err := db.WithReaderBatchWriter(func(rw storage.ReaderBatchWriter) error {
-				return FinalizeClusterBlock(lctx, rw, blockC.Hash())
-=======
 			err := unittest.WithLock(t, lockManager, storage.LockInsertOrFinalizeClusterBlock, func(lctx lockctx.Context) error {
 				_, _, blockC, _ := constructState(t, db, lctx)
 				return db.WithReaderBatchWriter(func(rw storage.ReaderBatchWriter) error {
-					return FinalizeClusterBlock(lctx, rw, blockC.ID())
+					return FinalizeClusterBlock(lctx, rw, blockC.Hash())
 				})
->>>>>>> 53d20935
 			})
 			require.Error(t, err)
 			require.NotErrorIs(t, err, storage.ErrAlreadyExists)
@@ -121,49 +97,30 @@
 
 	t.Run("finalizing B and then C should succeed", func(t *testing.T) {
 		dbtest.RunWithDB(t, func(t *testing.T, db storage.DB) {
-<<<<<<< HEAD
-			_, blockB, blockC, _ := constructState(t, db, lctx)
-			require.NoError(t, db.WithReaderBatchWriter(func(rw storage.ReaderBatchWriter) error {
-				return FinalizeClusterBlock(lctx, rw, blockB.Hash())
-			}))
-			require.NoError(t, db.WithReaderBatchWriter(func(rw storage.ReaderBatchWriter) error {
-				return FinalizeClusterBlock(lctx, rw, blockC.Hash())
-			}))
-=======
 			err := unittest.WithLock(t, lockManager, storage.LockInsertOrFinalizeClusterBlock, func(lctx lockctx.Context) error {
 				_, blockB, blockC, _ := constructState(t, db, lctx)
 				require.NoError(t, db.WithReaderBatchWriter(func(rw storage.ReaderBatchWriter) error {
-					return FinalizeClusterBlock(lctx, rw, blockB.ID())
+					return FinalizeClusterBlock(lctx, rw, blockB.Hash())
 				}))
 				return db.WithReaderBatchWriter(func(rw storage.ReaderBatchWriter) error {
-					return FinalizeClusterBlock(lctx, rw, blockC.ID())
+					return FinalizeClusterBlock(lctx, rw, blockC.Hash())
 				})
 			})
 			require.NoError(t, err)
->>>>>>> 53d20935
 		})
 	})
 
 	t.Run("finalizing B and then D should fail, because B is not the parent of D", func(t *testing.T) {
 		dbtest.RunWithDB(t, func(t *testing.T, db storage.DB) {
-<<<<<<< HEAD
-			_, blockB, _, blockD := constructState(t, db, lctx)
-			require.NoError(t, db.WithReaderBatchWriter(func(rw storage.ReaderBatchWriter) error {
-				return FinalizeClusterBlock(lctx, rw, blockB.Hash())
-			}))
-			err := db.WithReaderBatchWriter(func(rw storage.ReaderBatchWriter) error {
-				return FinalizeClusterBlock(lctx, rw, blockD.Hash())
-=======
 			err := unittest.WithLock(t, lockManager, storage.LockInsertOrFinalizeClusterBlock, func(lctx lockctx.Context) error {
 				_, blockB, _, blockD := constructState(t, db, lctx)
 				require.NoError(t, db.WithReaderBatchWriter(func(rw storage.ReaderBatchWriter) error {
-					return FinalizeClusterBlock(lctx, rw, blockB.ID())
+					return FinalizeClusterBlock(lctx, rw, blockB.Hash())
 				}))
 				return db.WithReaderBatchWriter(func(rw storage.ReaderBatchWriter) error {
-					return FinalizeClusterBlock(lctx, rw, blockD.ID())
+					return FinalizeClusterBlock(lctx, rw, blockD.Hash())
 				})
 
->>>>>>> 53d20935
 			})
 			require.Error(t, err)
 			require.NotErrorIs(t, err, storage.ErrAlreadyExists)
