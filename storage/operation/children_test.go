--- conflicted
+++ resolved
@@ -4,10 +4,6 @@
 	"testing"
 
 	"github.com/jordanschalm/lockctx"
-<<<<<<< HEAD
-=======
-	"github.com/stretchr/testify/assert"
->>>>>>> 71580347
 	"github.com/stretchr/testify/require"
 
 	"github.com/onflow/flow-go/model/flow"
@@ -211,50 +207,21 @@
 	dbtest.RunWithDB(t, func(t *testing.T, db storage.DB) {
 		lockManager := storage.NewTestingLockManager()
 
-<<<<<<< HEAD
 		parentID := unittest.IdentifierFixture()
 		childID := unittest.IdentifierFixture()
 
-		unittest.WithLock(t, lockManager, storage.LockInsertBlock, func(lctx lockctx.Context) error {
-			err := db.WithReaderBatchWriter(func(rw storage.ReaderBatchWriter) error {
-				return operation.IndexNewClusterBlock(lctx, rw, childID, parentID)
-			})
-
-			require.Error(t, err)
-			return nil
-		})
-
-		unittest.WithLock(t, lockManager, storage.LockInsertOrFinalizeClusterBlock, func(lctx lockctx.Context) error {
-			err := db.WithReaderBatchWriter(func(rw storage.ReaderBatchWriter) error {
-				return operation.IndexNewBlock(lctx, rw, childID, parentID)
-			})
-
-			require.Error(t, err)
-			return nil
-		})
-=======
 		err := unittest.WithLock(t, lockManager, storage.LockInsertBlock, func(lctx lockctx.Context) error {
 			return db.WithReaderBatchWriter(func(rw storage.ReaderBatchWriter) error {
-				return operation.UpsertBlockChildren(lctx, rw.Writer(), blockID, childrenIDs)
-			})
-		})
-		require.NoError(t, err)
-
-		err = operation.RetrieveBlockChildren(db.Reader(), blockID, &retrievedIDs)
-		require.NoError(t, err)
-		assert.Equal(t, childrenIDs, retrievedIDs)
-
-		altIDs := unittest.IdentifierListFixture(4)
-		err = unittest.WithLock(t, lockManager, storage.LockInsertBlock, func(lctx lockctx.Context) error {
+				return operation.IndexNewClusterBlock(lctx, rw, childID, parentID)
+			})
+		})
+		require.Error(t, err)
+
+		err = unittest.WithLock(t, lockManager, storage.LockInsertOrFinalizeClusterBlock, func(lctx lockctx.Context) error {
 			return db.WithReaderBatchWriter(func(rw storage.ReaderBatchWriter) error {
-				return operation.UpsertBlockChildren(lctx, rw.Writer(), blockID, altIDs)
-			})
-		})
-		require.NoError(t, err)
-
-		err = operation.RetrieveBlockChildren(db.Reader(), blockID, &retrievedIDs)
-		require.NoError(t, err)
-		assert.Equal(t, altIDs, retrievedIDs)
->>>>>>> 71580347
+				return operation.IndexNewBlock(lctx, rw, childID, parentID)
+			})
+		})
+		require.Error(t, err)
 	})
 }