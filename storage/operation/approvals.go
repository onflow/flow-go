package operation

import (
	"fmt"

	"github.com/jordanschalm/lockctx"

	"github.com/onflow/flow-go/model/flow"
	"github.com/onflow/flow-go/storage"
)

// InsertResultApproval inserts a ResultApproval by ID.
// The same key (`approval.ID()`) necessitates that the value (full `approval`) is
// also identical (otherwise, we would have a successful pre-image attack on our
// cryptographic hash function). Therefore, concurrent calls to this function are safe.
func InsertResultApproval(lctx lockctx.Proof, w storage.Writer, approval *flow.ResultApproval) error {
	if !lctx.HoldsLock(storage.LockMyResultApproval) {
		return fmt.Errorf("missing lock for insert result approval for block %v result: %v",
			approval.Body.BlockID,
			approval.Body.ExecutionResultID)
	}
	return UpsertByKey(w, MakePrefix(codeResultApproval, approval.ID()), approval)
}

// RetrieveResultApproval retrieves an approval by ID.
// Returns `storage.ErrNotFound` if no Approval with the given ID has been stored.
func RetrieveResultApproval(r storage.Reader, approvalID flow.Identifier, approval *flow.ResultApproval) error {
	return RetrieveByKey(r, MakePrefix(codeResultApproval, approvalID), approval)
}

// IndexResultApproval inserts a ResultApproval ID keyed by ExecutionResult ID
// and chunk index.
<<<<<<< HEAD
=======
// Note: Unsafe means it does not check if a different approval is indexed for the same
// chunk, and will overwrite the existing index.
>>>>>>> 6a9d03a6
// CAUTION:
//   - In general, the Flow protocol requires multiple approvals for the same chunk from different
//     verification nodes. In other words, there are multiple different approvals for the same chunk.
//     Therefore, this index Executed Chunk ➜ ResultApproval ID is *only safe* to be used by
//     Verification Nodes for tracking their own approvals (for the same ExecutionResult, a Verifier
//     will always produce the same approval)
//   - In order to make sure only one approval is indexed for the chunk, _all calls_ to
<<<<<<< HEAD
//     [IndexResultApproval] must acquire the [storage.LockIndexResultApproval] and check
//     that no value already exists for the index prior to writing.
func IndexResultApproval(lctx lockctx.Proof, w storage.Writer, resultID flow.Identifier, chunkIndex uint64, approvalID flow.Identifier) error {
	if !lctx.HoldsLock(storage.LockIndexResultApproval) {
		return fmt.Errorf("cannot index result approval without lock: %s", storage.LockIndexResultApproval)
=======
//     `UnsafeIndexResultApproval` must be synchronized by the higher-logic. Currently, we have the
//     lockctx.Proof to prove the higher logic is holding the lock inserting the approval after checking
//     that the approval is not already indexed.
func UnsafeIndexResultApproval(lctx lockctx.Proof, w storage.Writer, resultID flow.Identifier, chunkIndex uint64, approvalID flow.Identifier) error {
	if !lctx.HoldsLock(storage.LockMyResultApproval) {
		return fmt.Errorf("missing lock for index result approval for result: %v", resultID)
>>>>>>> 6a9d03a6
	}
	return UpsertByKey(w, MakePrefix(codeIndexResultApprovalByChunk, resultID, chunkIndex), approvalID)
}

// LookupResultApproval finds a ResultApproval by result ID and chunk index.
// Returns `storage.ErrNotFound` if no Approval for  the given key (resultID, chunkIndex) has been stored.
//
// NOTE that the Flow protocol requires multiple approvals for the same chunk from different verification
// nodes. In other words, there are multiple different approvals for the same chunk. Therefore, the index
// Executed Chunk ➜ ResultApproval ID  (queried here) is *only safe* to be used by Verification Nodes
// for tracking their own approvals (for the same ExecutionResult, a Verifier will always produce the same approval)
func LookupResultApproval(r storage.Reader, resultID flow.Identifier, chunkIndex uint64, approvalID *flow.Identifier) error {
	return RetrieveByKey(r, MakePrefix(codeIndexResultApprovalByChunk, resultID, chunkIndex), approvalID)
}<|MERGE_RESOLUTION|>--- conflicted
+++ resolved
@@ -14,7 +14,7 @@
 // also identical (otherwise, we would have a successful pre-image attack on our
 // cryptographic hash function). Therefore, concurrent calls to this function are safe.
 func InsertResultApproval(lctx lockctx.Proof, w storage.Writer, approval *flow.ResultApproval) error {
-	if !lctx.HoldsLock(storage.LockMyResultApproval) {
+	if !lctx.HoldsLock(storage.LockIndexResultApproval) {
 		return fmt.Errorf("missing lock for insert result approval for block %v result: %v",
 			approval.Body.BlockID,
 			approval.Body.ExecutionResultID)
@@ -30,11 +30,8 @@
 
 // IndexResultApproval inserts a ResultApproval ID keyed by ExecutionResult ID
 // and chunk index.
-<<<<<<< HEAD
-=======
 // Note: Unsafe means it does not check if a different approval is indexed for the same
 // chunk, and will overwrite the existing index.
->>>>>>> 6a9d03a6
 // CAUTION:
 //   - In general, the Flow protocol requires multiple approvals for the same chunk from different
 //     verification nodes. In other words, there are multiple different approvals for the same chunk.
@@ -42,20 +39,12 @@
 //     Verification Nodes for tracking their own approvals (for the same ExecutionResult, a Verifier
 //     will always produce the same approval)
 //   - In order to make sure only one approval is indexed for the chunk, _all calls_ to
-<<<<<<< HEAD
-//     [IndexResultApproval] must acquire the [storage.LockIndexResultApproval] and check
-//     that no value already exists for the index prior to writing.
-func IndexResultApproval(lctx lockctx.Proof, w storage.Writer, resultID flow.Identifier, chunkIndex uint64, approvalID flow.Identifier) error {
-	if !lctx.HoldsLock(storage.LockIndexResultApproval) {
-		return fmt.Errorf("cannot index result approval without lock: %s", storage.LockIndexResultApproval)
-=======
 //     `UnsafeIndexResultApproval` must be synchronized by the higher-logic. Currently, we have the
 //     lockctx.Proof to prove the higher logic is holding the lock inserting the approval after checking
 //     that the approval is not already indexed.
 func UnsafeIndexResultApproval(lctx lockctx.Proof, w storage.Writer, resultID flow.Identifier, chunkIndex uint64, approvalID flow.Identifier) error {
-	if !lctx.HoldsLock(storage.LockMyResultApproval) {
+	if !lctx.HoldsLock(storage.LockIndexResultApproval) {
 		return fmt.Errorf("missing lock for index result approval for result: %v", resultID)
->>>>>>> 6a9d03a6
 	}
 	return UpsertByKey(w, MakePrefix(codeIndexResultApprovalByChunk, resultID, chunkIndex), approvalID)
 }
