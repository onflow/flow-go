package operation_test

import (
	"testing"

	"github.com/jordanschalm/lockctx"
	"github.com/onflow/crypto"
	"github.com/stretchr/testify/assert"
	"github.com/stretchr/testify/require"

	"github.com/onflow/flow-go/model/flow"
	"github.com/onflow/flow-go/storage"
	"github.com/onflow/flow-go/storage/operation"
	"github.com/onflow/flow-go/storage/operation/dbtest"
	"github.com/onflow/flow-go/utils/unittest"
)

func TestGuaranteeInsertRetrieve(t *testing.T) {
	dbtest.RunWithDB(t, func(t *testing.T, db storage.DB) {
		g := unittest.CollectionGuaranteeFixture()

		lockManager := storage.NewTestingLockManager()

<<<<<<< HEAD
		err = db.WithReaderBatchWriter(func(rw storage.ReaderBatchWriter) error {
			return operation.InsertGuarantee(rw.Writer(), g.Hash(), g)
=======
		err := unittest.WithLock(t, lockManager, storage.LockInsertBlock, func(lctx lockctx.Context) error {
			return db.WithReaderBatchWriter(func(rw storage.ReaderBatchWriter) error {
				return operation.InsertGuarantee(rw.Writer(), g.ID(), g)
			})
>>>>>>> 53d20935
		})
		require.NoError(t, err)

		var retrieved flow.CollectionGuarantee
		err = operation.RetrieveGuarantee(db.Reader(), g.Hash(), &retrieved)
		require.NoError(t, err)

		assert.Equal(t, g, &retrieved)
	})
}

func TestIndexGuaranteedCollectionByBlockHashInsertRetrieve(t *testing.T) {
	dbtest.RunWithDB(t, func(t *testing.T, db storage.DB) {
		blockID := flow.Identifier{0x10}
		collID1 := flow.Identifier{0x01}
		collID2 := flow.Identifier{0x02}
		guarantees := []*flow.CollectionGuarantee{
			{CollectionID: collID1, Signature: crypto.Signature{0x10}},
			{CollectionID: collID2, Signature: crypto.Signature{0x20}},
		}
		expected := flow.GetIDs(guarantees)

		lockManager := storage.NewTestingLockManager()

<<<<<<< HEAD
		err = db.WithReaderBatchWriter(func(rw storage.ReaderBatchWriter) error {
			for _, guarantee := range guarantees {
				if err := operation.InsertGuarantee(rw.Writer(), guarantee.Hash(), guarantee); err != nil {
					return err
=======
		err := unittest.WithLock(t, lockManager, storage.LockInsertBlock, func(lctx lockctx.Context) error {
			return db.WithReaderBatchWriter(func(rw storage.ReaderBatchWriter) error {
				for _, guarantee := range guarantees {
					if err := operation.InsertGuarantee(rw.Writer(), guarantee.ID(), guarantee); err != nil {
						return err
					}
>>>>>>> 53d20935
				}
				return operation.IndexPayloadGuarantees(lctx, rw.Writer(), blockID, expected)
			})
		})
		require.NoError(t, err)
		var actual []flow.Identifier
		err = operation.LookupPayloadGuarantees(db.Reader(), blockID, &actual)
		require.NoError(t, err)

		assert.Equal(t, []flow.Identifier(expected), actual)
	})
}

func TestIndexGuaranteedCollectionByBlockHashMultipleBlocks(t *testing.T) {
	dbtest.RunWithDB(t, func(t *testing.T, db storage.DB) {
		lockManager := storage.NewTestingLockManager()
		blockID1 := flow.Identifier{0x10}
		blockID2 := flow.Identifier{0x20}
		collID1 := flow.Identifier{0x01}
		collID2 := flow.Identifier{0x02}
		collID3 := flow.Identifier{0x03}
		collID4 := flow.Identifier{0x04}
		set1 := []*flow.CollectionGuarantee{
			{CollectionID: collID1, Signature: crypto.Signature{0x1}},
		}
		set2 := []*flow.CollectionGuarantee{
			{CollectionID: collID2, Signature: crypto.Signature{0x2}},
			{CollectionID: collID3, Signature: crypto.Signature{0x3}},
			{CollectionID: collID4, Signature: crypto.Signature{0x1}},
		}
		ids1 := flow.GetIDs(set1)
		ids2 := flow.GetIDs(set2)

		// insert block 1
		err := unittest.WithLock(t, lockManager, storage.LockInsertBlock, func(lctx lockctx.Context) error {
			return db.WithReaderBatchWriter(func(rw storage.ReaderBatchWriter) error {
				for _, guarantee := range set1 {
					if err := operation.InsertGuarantee(rw.Writer(), guarantee.Hash(), guarantee); err != nil {
						return err
					}
				}
				return operation.IndexPayloadGuarantees(lctx, rw.Writer(), blockID1, ids1)
			})
		})
		require.NoError(t, err)

		// insert block 2
		err = unittest.WithLock(t, lockManager, storage.LockInsertBlock, func(lctx lockctx.Context) error {
			return db.WithReaderBatchWriter(func(rw storage.ReaderBatchWriter) error {
				for _, guarantee := range set2 {
					if err := operation.InsertGuarantee(rw.Writer(), guarantee.Hash(), guarantee); err != nil {
						return err
					}
				}
				return operation.IndexPayloadGuarantees(lctx, rw.Writer(), blockID2, ids2)
			})
		})
		require.NoError(t, err)

		t.Run("should retrieve collections for block", func(t *testing.T) {
			var actual1 []flow.Identifier
			err := operation.LookupPayloadGuarantees(db.Reader(), blockID1, &actual1)
			assert.NoError(t, err)
			assert.ElementsMatch(t, []flow.Identifier(ids1), actual1)

			// get block 2
			var actual2 []flow.Identifier
			err = operation.LookupPayloadGuarantees(db.Reader(), blockID2, &actual2)
			assert.NoError(t, err)
			assert.Equal(t, []flow.Identifier(ids2), actual2)
		})
	})
}

func TestIndexGuaranteeDataMismatch(t *testing.T) {
	dbtest.RunWithDB(t, func(t *testing.T, db storage.DB) {
		collectionID := flow.Identifier{0x01}
		guaranteeID1 := flow.Identifier{0x10}
		guaranteeID2 := flow.Identifier{0x20}

		lockManager := storage.NewTestingLockManager()

		// First, index a guarantee for the collection
		err := unittest.WithLock(t, lockManager, storage.LockInsertBlock, func(lctx lockctx.Context) error {
			return db.WithReaderBatchWriter(func(rw storage.ReaderBatchWriter) error {
				return operation.IndexGuarantee(lctx, rw, collectionID, guaranteeID1)
			})
		})
		require.NoError(t, err)

		// Now try to index a different guarantee ID for the same collection
		// This should return storage.ErrDataMismatch
		err = unittest.WithLock(t, lockManager, storage.LockInsertBlock, func(lctx lockctx.Context) error {
			return db.WithReaderBatchWriter(func(rw storage.ReaderBatchWriter) error {
				return operation.IndexGuarantee(lctx, rw, collectionID, guaranteeID2)
			})
		})
		require.ErrorIs(t, err, storage.ErrDataMismatch)

		// Verify that the original guarantee ID is still stored
		var retrievedGuaranteeID flow.Identifier
		err = operation.LookupGuarantee(db.Reader(), collectionID, &retrievedGuaranteeID)
		require.NoError(t, err)
		assert.Equal(t, guaranteeID1, retrievedGuaranteeID)
	})
}<|MERGE_RESOLUTION|>--- conflicted
+++ resolved
@@ -21,15 +21,10 @@
 
 		lockManager := storage.NewTestingLockManager()
 
-<<<<<<< HEAD
-		err = db.WithReaderBatchWriter(func(rw storage.ReaderBatchWriter) error {
-			return operation.InsertGuarantee(rw.Writer(), g.Hash(), g)
-=======
 		err := unittest.WithLock(t, lockManager, storage.LockInsertBlock, func(lctx lockctx.Context) error {
 			return db.WithReaderBatchWriter(func(rw storage.ReaderBatchWriter) error {
-				return operation.InsertGuarantee(rw.Writer(), g.ID(), g)
+				return operation.InsertGuarantee(rw.Writer(), g.Hash(), g)
 			})
->>>>>>> 53d20935
 		})
 		require.NoError(t, err)
 
@@ -54,19 +49,12 @@
 
 		lockManager := storage.NewTestingLockManager()
 
-<<<<<<< HEAD
-		err = db.WithReaderBatchWriter(func(rw storage.ReaderBatchWriter) error {
-			for _, guarantee := range guarantees {
-				if err := operation.InsertGuarantee(rw.Writer(), guarantee.Hash(), guarantee); err != nil {
-					return err
-=======
 		err := unittest.WithLock(t, lockManager, storage.LockInsertBlock, func(lctx lockctx.Context) error {
 			return db.WithReaderBatchWriter(func(rw storage.ReaderBatchWriter) error {
 				for _, guarantee := range guarantees {
-					if err := operation.InsertGuarantee(rw.Writer(), guarantee.ID(), guarantee); err != nil {
+					if err := operation.InsertGuarantee(rw.Writer(), guarantee.Hash(), guarantee); err != nil {
 						return err
 					}
->>>>>>> 53d20935
 				}
 				return operation.IndexPayloadGuarantees(lctx, rw.Writer(), blockID, expected)
 			})
