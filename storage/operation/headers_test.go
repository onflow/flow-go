--- conflicted
+++ resolved
@@ -32,15 +32,10 @@
 
 		lockManager := storage.NewTestingLockManager()
 
-<<<<<<< HEAD
-		err = db.WithReaderBatchWriter(func(rw storage.ReaderBatchWriter) error {
-			return operation.InsertHeader(lctx, rw, expected.Hash(), expected)
-=======
 		err := unittest.WithLock(t, lockManager, storage.LockInsertBlock, func(lctx lockctx.Context) error {
 			return db.WithReaderBatchWriter(func(rw storage.ReaderBatchWriter) error {
-				return operation.InsertHeader(lctx, rw, expected.ID(), expected)
+				return operation.InsertHeader(lctx, rw, expected.Hash(), expected)
 			})
->>>>>>> 53d20935
 		})
 		require.NoError(t, err)
 
