package operation

import (
	"fmt"

	"github.com/jordanschalm/lockctx"

	"github.com/onflow/flow-go/model/flow"
	"github.com/onflow/flow-go/storage"
)

func InsertTransactionResult(w storage.Writer, blockID flow.Identifier, transactionResult *flow.TransactionResult) error {
	return UpsertByKey(w, MakePrefix(codeTransactionResult, blockID, transactionResult.TransactionID), transactionResult)
}

func IndexTransactionResult(w storage.Writer, blockID flow.Identifier, txIndex uint32, transactionResult *flow.TransactionResult) error {
	return UpsertByKey(w, MakePrefix(codeTransactionResultIndex, blockID, txIndex), transactionResult)
}

func RetrieveTransactionResult(r storage.Reader, blockID flow.Identifier, transactionID flow.Identifier, transactionResult *flow.TransactionResult) error {
	return RetrieveByKey(r, MakePrefix(codeTransactionResult, blockID, transactionID), transactionResult)
}

func RetrieveTransactionResultByIndex(r storage.Reader, blockID flow.Identifier, txIndex uint32, transactionResult *flow.TransactionResult) error {
	return RetrieveByKey(r, MakePrefix(codeTransactionResultIndex, blockID, txIndex), transactionResult)
}

// LookupTransactionResultsByBlockIDUsingIndex retrieves all tx results for a block, by using
// tx_index index. This correctly handles cases of duplicate transactions within block.
func LookupTransactionResultsByBlockIDUsingIndex(r storage.Reader, blockID flow.Identifier, txResults *[]flow.TransactionResult) error {
	txErrIterFunc := func(keyCopy []byte, getValue func(destVal any) error) (bail bool, err error) {
		var val flow.TransactionResult
		err = getValue(&val)
		if err != nil {
			return true, err
		}
		*txResults = append(*txResults, val)
		return false, nil
	}

	return TraverseByPrefix(r, MakePrefix(codeTransactionResultIndex, blockID), txErrIterFunc, storage.DefaultIteratorOptions())
}

// RemoveTransactionResultsByBlockID removes transaction results for the given blockID in a provided batch.
// No errors are expected during normal operation, but it may return generic error
// if badger fails to process request
func RemoveTransactionResultsByBlockID(blockID flow.Identifier, rw storage.ReaderBatchWriter) error {
	prefix := MakePrefix(codeTransactionResult, blockID)
	err := RemoveByKeyPrefix(rw.GlobalReader(), rw.Writer(), prefix)
	if err != nil {
		return fmt.Errorf("could not remove transaction results for block %v: %w", blockID, err)
	}

	return nil
}

<<<<<<< HEAD
// InsertAndIndexLightTransactionResults inserts and indexes a batch of light transaction results
// the caller must hold [storage.LockInsertLightTransactionResult] lock
// It returns storage.ErrAlreadyExists if light transaction results for the block already exist
=======
// deprecated
func InsertLightTransactionResult(w storage.Writer, blockID flow.Identifier, transactionResult *flow.LightTransactionResult) error {
	return UpsertByKey(w, MakePrefix(codeLightTransactionResult, blockID, transactionResult.TransactionID), transactionResult)
}

// InsertAndIndexLightTransactionResults persists and indexes all transaction results (light representation) for the given blockID
// as part of the provided batch. The caller must acquire [storage.LockInsertLightTransactionResult] and hold it until the write
// batch has been committed.
// It returns [storage.ErrAlreadyExists] if light transaction results for the block already exist.
>>>>>>> 73c65143
func InsertAndIndexLightTransactionResults(
	lctx lockctx.Proof, rw storage.ReaderBatchWriter,
	blockID flow.Identifier,
	transactionResults []flow.LightTransactionResult,
) error {
	if !lctx.HoldsLock(storage.LockInsertLightTransactionResult) {
		return fmt.Errorf("lock %s is not held", storage.LockInsertLightTransactionResult)
	}

	// ensure we don't overwrite existing light transaction results for this block
	prefix := MakePrefix(codeLightTransactionResult, blockID)
	checkExists := func(key []byte) error {
		return fmt.Errorf("light transaction results for block %s already exist: %w", blockID, storage.ErrAlreadyExists)
	}
	err := IterateKeysByPrefixRange(rw.GlobalReader(), prefix, prefix, checkExists)
	if err != nil {
		return err
	}

	w := rw.Writer()
	for i, result := range transactionResults {
		// inserts a light transaction result by block ID and transaction ID
		err := UpsertByKey(w, MakePrefix(codeLightTransactionResult, blockID, result.TransactionID), &result)
		if err != nil {
			return fmt.Errorf("cannot batch insert light tx result: %w", err)
		}
		// indexes a light transaction result by index within the block
		err = UpsertByKey(w, MakePrefix(codeLightTransactionResultIndex, blockID, uint32(i)), &result)
		if err != nil {
			return fmt.Errorf("cannot batch index light tx result: %w", err)
		}
	}
	return nil
}

<<<<<<< HEAD
=======
// insertLightTransactionResult inserts a light transaction result by block ID and transaction ID
// into the database using a batch write.
func insertLightTransactionResult(w storage.Writer, blockID flow.Identifier, transactionResult *flow.LightTransactionResult) error {
	return UpsertByKey(w, MakePrefix(codeLightTransactionResult, blockID, transactionResult.TransactionID), transactionResult)
}

// indexLightTransactionResultByBlockIDAndTxIndex indexes a light transaction result by index within the block using a
// batch write.
func indexLightTransactionResultByBlockIDAndTxIndex(w storage.Writer, blockID flow.Identifier, txIndex uint32, transactionResult *flow.LightTransactionResult) error {
	return UpsertByKey(w, MakePrefix(codeLightTransactionResultIndex, blockID, txIndex), transactionResult)
}

// RetrieveLightTransactionResult retrieves the result (light representation) of the specified transaction
// within the specified block.
// Expected error returns during normal operations:
//   - [storage.ErrNotFound] if no result of a transaction with the specified ID in `blockID` is known
>>>>>>> 73c65143
func RetrieveLightTransactionResult(r storage.Reader, blockID flow.Identifier, transactionID flow.Identifier, transactionResult *flow.LightTransactionResult) error {
	return RetrieveByKey(r, MakePrefix(codeLightTransactionResult, blockID, transactionID), transactionResult)
}

// RetrieveLightTransactionResultByIndex retrieves the result (light representation) of the
// transaction at the given index within the specified block.
// Expected error returns during normal operations:
//   - [storage.ErrNotFound] if no result of a transaction at `txIndex` in `blockID` is known
func RetrieveLightTransactionResultByIndex(r storage.Reader, blockID flow.Identifier, txIndex uint32, transactionResult *flow.LightTransactionResult) error {
	return RetrieveByKey(r, MakePrefix(codeLightTransactionResultIndex, blockID, txIndex), transactionResult)
}

// LookupLightTransactionResultsByBlockIDUsingIndex retrieves all tx results for the specified block.
// CAUTION: this function returns the empty list in case for block IDs without known results.
// No error returns are expected during normal operations.
func LookupLightTransactionResultsByBlockIDUsingIndex(r storage.Reader, blockID flow.Identifier, txResults *[]flow.LightTransactionResult) error {
	txErrIterFunc := func(keyCopy []byte, getValue func(destVal any) error) (bail bool, err error) {
		var val flow.LightTransactionResult
		err = getValue(&val)
		if err != nil {
			return true, err
		}
		*txResults = append(*txResults, val)
		return false, nil
	}

	return TraverseByPrefix(r, MakePrefix(codeLightTransactionResultIndex, blockID), txErrIterFunc, storage.DefaultIteratorOptions())
}

// InsertAndIndexTransactionResultErrorMessages persists and indexes all transaction result error messages for the given blockID
// as part of the provided batch. The caller must acquire [storage.LockInsertTransactionResultErrMessage] and hold it until the
// write batch has been committed.
// It returns [storage.ErrAlreadyExists] if tx result error messages for the block already exist.
func InsertAndIndexTransactionResultErrorMessages(
	lctx lockctx.Proof, rw storage.ReaderBatchWriter,
	blockID flow.Identifier,
	transactionResultErrorMessages []flow.TransactionResultErrorMessage,
) error {
	if !lctx.HoldsLock(storage.LockInsertTransactionResultErrMessage) {
		return fmt.Errorf("lock %s is not held", storage.LockInsertTransactionResultErrMessage)
	}

	// ensure we don't overwrite existing tx result error messages for this block
	prefix := MakePrefix(codeTransactionResultErrorMessage, blockID)
	checkExists := func(key []byte) error {
		return fmt.Errorf("transaction result error messages for block %s already exist: %w", blockID, storage.ErrAlreadyExists)
	}
	err := IterateKeysByPrefixRange(rw.GlobalReader(), prefix, prefix, checkExists)
	if err != nil {
		return err
	}

	w := rw.Writer()
	for _, txErrMsg := range transactionResultErrorMessages {
		// insertTransactionResultErrorMessageByTxID inserts a transaction result error message by block ID and transaction ID
		err := UpsertByKey(w, MakePrefix(codeTransactionResultErrorMessage, blockID, txErrMsg.TransactionID), &txErrMsg)
		if err != nil {
			return fmt.Errorf("cannot batch insert tx result error message: %w", err)
		}
		// indexTransactionResultErrorMessageBlockIDTxIndex indexes a transaction result error message by index within the block
		err = UpsertByKey(w, MakePrefix(codeTransactionResultErrorMessageIndex, blockID, txErrMsg.Index), &txErrMsg)
		if err != nil {
			return fmt.Errorf("cannot batch index tx result error message: %w", err)
		}
	}
	return nil
}

<<<<<<< HEAD
// RetrieveTransactionResultErrorMessage retrieves a transaction result error message by block ID and transaction ID.
=======
// insertTransactionResultErrorMessageByTxID inserts a transaction result error message by block ID and transaction ID
// into the database using a batch write.
func insertTransactionResultErrorMessageByTxID(w storage.Writer, blockID flow.Identifier, transactionResultErrorMessage *flow.TransactionResultErrorMessage) error {
	return UpsertByKey(w, MakePrefix(codeTransactionResultErrorMessage, blockID, transactionResultErrorMessage.TransactionID), transactionResultErrorMessage)
}

// indexTransactionResultErrorMessageBlockIDTxIndex indexes a transaction result error message by index within the block using a
// batch write.
func indexTransactionResultErrorMessageBlockIDTxIndex(w storage.Writer, blockID flow.Identifier, transactionResultErrorMessage *flow.TransactionResultErrorMessage) error {
	return UpsertByKey(w, MakePrefix(codeTransactionResultErrorMessageIndex, blockID, transactionResultErrorMessage.Index), transactionResultErrorMessage)
}

// RetrieveTransactionResultErrorMessage retrieves a transaction result error message of the specified transaction
// within the specified block.
// Expected error returns during normal operations:
//   - [storage.ErrNotFound] if no result error message of a transaction with the specified ID in `blockID` is known
>>>>>>> 73c65143
func RetrieveTransactionResultErrorMessage(r storage.Reader, blockID flow.Identifier, transactionID flow.Identifier, transactionResultErrorMessage *flow.TransactionResultErrorMessage) error {
	return RetrieveByKey(r, MakePrefix(codeTransactionResultErrorMessage, blockID, transactionID), transactionResultErrorMessage)
}

// RetrieveTransactionResultErrorMessageByIndex retrieves the transaction result error message of the
// transaction at the given index within the specified block.
// Expected error returns during normal operations:
//   - [storage.ErrNotFound] if no result of a transaction at `txIndex` in `blockID` is known
func RetrieveTransactionResultErrorMessageByIndex(r storage.Reader, blockID flow.Identifier, txIndex uint32, transactionResultErrorMessage *flow.TransactionResultErrorMessage) error {
	return RetrieveByKey(r, MakePrefix(codeTransactionResultErrorMessageIndex, blockID, txIndex), transactionResultErrorMessage)
}

// TransactionResultErrorMessagesExists checks whether tx result error messages exist in the database.
// No error returns are expected during normal operations.
func TransactionResultErrorMessagesExists(r storage.Reader, blockID flow.Identifier, blockExists *bool) error {
	exists, err := KeyExists(r, MakePrefix(codeTransactionResultErrorMessageIndex, blockID))
	if err != nil {
		return err
	}
	*blockExists = exists
	return nil
}

// LookupTransactionResultErrorMessagesByBlockIDUsingIndex retrieves the transaction result error messages of all
// failed transactions for the specified block.
// CAUTION: This method returns an empty slice if transaction results/errors for the block are not indexed yet OR if the block does not have any errors.
// No error returns are expected during normal operations.
func LookupTransactionResultErrorMessagesByBlockIDUsingIndex(r storage.Reader, blockID flow.Identifier, txResultErrorMessages *[]flow.TransactionResultErrorMessage) error {
	txErrIterFunc := func(keyCopy []byte, getValue func(destVal any) error) (bail bool, err error) {
		var val flow.TransactionResultErrorMessage
		err = getValue(&val)
		if err != nil {
			return true, err
		}
		*txResultErrorMessages = append(*txResultErrorMessages, val)
		return false, nil
	}

	return TraverseByPrefix(r, MakePrefix(codeTransactionResultErrorMessageIndex, blockID), txErrIterFunc, storage.DefaultIteratorOptions())
}<|MERGE_RESOLUTION|>--- conflicted
+++ resolved
@@ -54,21 +54,10 @@
 	return nil
 }
 
-<<<<<<< HEAD
-// InsertAndIndexLightTransactionResults inserts and indexes a batch of light transaction results
-// the caller must hold [storage.LockInsertLightTransactionResult] lock
-// It returns storage.ErrAlreadyExists if light transaction results for the block already exist
-=======
-// deprecated
-func InsertLightTransactionResult(w storage.Writer, blockID flow.Identifier, transactionResult *flow.LightTransactionResult) error {
-	return UpsertByKey(w, MakePrefix(codeLightTransactionResult, blockID, transactionResult.TransactionID), transactionResult)
-}
-
 // InsertAndIndexLightTransactionResults persists and indexes all transaction results (light representation) for the given blockID
 // as part of the provided batch. The caller must acquire [storage.LockInsertLightTransactionResult] and hold it until the write
 // batch has been committed.
 // It returns [storage.ErrAlreadyExists] if light transaction results for the block already exist.
->>>>>>> 73c65143
 func InsertAndIndexLightTransactionResults(
 	lctx lockctx.Proof, rw storage.ReaderBatchWriter,
 	blockID flow.Identifier,
@@ -104,25 +93,10 @@
 	return nil
 }
 
-<<<<<<< HEAD
-=======
-// insertLightTransactionResult inserts a light transaction result by block ID and transaction ID
-// into the database using a batch write.
-func insertLightTransactionResult(w storage.Writer, blockID flow.Identifier, transactionResult *flow.LightTransactionResult) error {
-	return UpsertByKey(w, MakePrefix(codeLightTransactionResult, blockID, transactionResult.TransactionID), transactionResult)
-}
-
-// indexLightTransactionResultByBlockIDAndTxIndex indexes a light transaction result by index within the block using a
-// batch write.
-func indexLightTransactionResultByBlockIDAndTxIndex(w storage.Writer, blockID flow.Identifier, txIndex uint32, transactionResult *flow.LightTransactionResult) error {
-	return UpsertByKey(w, MakePrefix(codeLightTransactionResultIndex, blockID, txIndex), transactionResult)
-}
-
 // RetrieveLightTransactionResult retrieves the result (light representation) of the specified transaction
 // within the specified block.
 // Expected error returns during normal operations:
 //   - [storage.ErrNotFound] if no result of a transaction with the specified ID in `blockID` is known
->>>>>>> 73c65143
 func RetrieveLightTransactionResult(r storage.Reader, blockID flow.Identifier, transactionID flow.Identifier, transactionResult *flow.LightTransactionResult) error {
 	return RetrieveByKey(r, MakePrefix(codeLightTransactionResult, blockID, transactionID), transactionResult)
 }
@@ -191,26 +165,10 @@
 	return nil
 }
 
-<<<<<<< HEAD
-// RetrieveTransactionResultErrorMessage retrieves a transaction result error message by block ID and transaction ID.
-=======
-// insertTransactionResultErrorMessageByTxID inserts a transaction result error message by block ID and transaction ID
-// into the database using a batch write.
-func insertTransactionResultErrorMessageByTxID(w storage.Writer, blockID flow.Identifier, transactionResultErrorMessage *flow.TransactionResultErrorMessage) error {
-	return UpsertByKey(w, MakePrefix(codeTransactionResultErrorMessage, blockID, transactionResultErrorMessage.TransactionID), transactionResultErrorMessage)
-}
-
-// indexTransactionResultErrorMessageBlockIDTxIndex indexes a transaction result error message by index within the block using a
-// batch write.
-func indexTransactionResultErrorMessageBlockIDTxIndex(w storage.Writer, blockID flow.Identifier, transactionResultErrorMessage *flow.TransactionResultErrorMessage) error {
-	return UpsertByKey(w, MakePrefix(codeTransactionResultErrorMessageIndex, blockID, transactionResultErrorMessage.Index), transactionResultErrorMessage)
-}
-
 // RetrieveTransactionResultErrorMessage retrieves a transaction result error message of the specified transaction
 // within the specified block.
 // Expected error returns during normal operations:
 //   - [storage.ErrNotFound] if no result error message of a transaction with the specified ID in `blockID` is known
->>>>>>> 73c65143
 func RetrieveTransactionResultErrorMessage(r storage.Reader, blockID flow.Identifier, transactionID flow.Identifier, transactionResultErrorMessage *flow.TransactionResultErrorMessage) error {
 	return RetrieveByKey(r, MakePrefix(codeTransactionResultErrorMessage, blockID, transactionID), transactionResultErrorMessage)
 }
