--- conflicted
+++ resolved
@@ -92,11 +92,6 @@
 	return nil
 }
 
-<<<<<<< HEAD
-func BatchInsertLightTransactionResult(w storage.Writer, blockID flow.Identifier, transactionResult *flow.LightTransactionResult) error {
-	return UpsertByKey(w, MakePrefix(codeLightTransactionResult, blockID, transactionResult.TransactionID), transactionResult)
-}
-=======
 // InsertAndIndexLightTransactionResults persists and indexes all transaction results (light representation) for the given blockID
 // as part of the provided batch. The caller must acquire [storage.LockInsertLightTransactionResult] and hold it until the write
 // batch has been committed.
@@ -119,7 +114,6 @@
 	if err != nil {
 		return err
 	}
->>>>>>> fc546a5a
 
 	w := rw.Writer()
 	for i, result := range transactionResults {
