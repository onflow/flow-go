package operation_test

import (
	"testing"

	"github.com/stretchr/testify/require"

	"github.com/onflow/flow-go/model/flow"
	"github.com/onflow/flow-go/storage"
	"github.com/onflow/flow-go/storage/operation"
	"github.com/onflow/flow-go/storage/operation/dbtest"
	"github.com/onflow/flow-go/utils/unittest"
)

func TestSummarizeKeysByFirstByteConcurrent(t *testing.T) {
	lockManager := storage.NewTestingLockManager()
	dbtest.RunWithDB(t, func(t *testing.T, db storage.DB) {
<<<<<<< HEAD

		err := unittest.WithLock(t, lockManager, storage.LockInsertEvent, func(lctx lockctx.Context) error {
			return db.WithReaderBatchWriter(func(rw storage.ReaderBatchWriter) error {
				// insert random events
				b := unittest.IdentifierFixture()
				events := unittest.EventsFixture(30)
				err := operation.InsertBlockEvents(lctx, rw, b, []flow.EventsList{events})
=======
		err := db.WithReaderBatchWriter(func(rw storage.ReaderBatchWriter) error {
			// insert random events
			b := unittest.IdentifierFixture()
			events := unittest.EventsFixture(30)
			for _, evt := range events {
				err := operation.InsertEvent(rw.Writer(), b, evt)
>>>>>>> fc546a5a
				if err != nil {
					return err
				}

<<<<<<< HEAD
				// insert 100 chunk data packs
				return unittest.WithLock(t, lockManager, storage.LockInsertChunkDataPack, func(lctx2 lockctx.Context) error {
					for i := 0; i < 100; i++ {
						collectionID := unittest.IdentifierFixture()
						cdp := &storage.StoredChunkDataPack{
							ChunkID:      unittest.IdentifierFixture(),
							StartState:   unittest.StateCommitmentFixture(),
							Proof:        []byte{'p'},
							CollectionID: collectionID,
						}
						err := operation.InsertChunkDataPack(lctx2, rw, cdp)
						if err != nil {
							return err
						}
					}
					return nil
				})
			})
		})
		require.NoError(t, err)
=======
			// insert 100 chunk data packs
			for i := 0; i < 100; i++ {
				collectionID := unittest.IdentifierFixture()
				cdp := &storage.StoredChunkDataPack{
					ChunkID:      unittest.IdentifierFixture(),
					StartState:   unittest.StateCommitmentFixture(),
					Proof:        []byte{'p'},
					CollectionID: collectionID,
				}
				err := operation.InsertChunkDataPack(rw, cdp.ID(), cdp)
				if err != nil {
					return err
				}
			}
>>>>>>> fc546a5a

		// insert 20 results
		err = db.WithReaderBatchWriter(func(rw storage.ReaderBatchWriter) error {
			for i := 0; i < 20; i++ {
				result := unittest.ExecutionResultFixture()
				err := operation.InsertExecutionResult(rw.Writer(), result.ID(), result)
				if err != nil {
					return err
				}
			}
			return nil
		})
		require.NoError(t, err)

		// summarize keys by first byte
		stats, err := operation.SummarizeKeysByFirstByteConcurrent(unittest.Logger(), db.Reader(), 10)
		require.NoError(t, err)

		// print
		operation.PrintStats(unittest.Logger(), stats)

		for i := 0; i < 256; i++ {
			count := 0
			if i == 102 { // events (codeEvent)
				count = 30
			} else if i == 100 { // CDP (codeChunkDataPack)
				count = 100
			} else if i == 36 { // results (codeExecutionResult)
				count = 20
			}
			require.Equal(t, count, stats[byte(i)].Count, "byte %d", i)
		}
	})
}<|MERGE_RESOLUTION|>--- conflicted
+++ resolved
@@ -3,6 +3,7 @@
 import (
 	"testing"
 
+	"github.com/jordanschalm/lockctx"
 	"github.com/stretchr/testify/require"
 
 	"github.com/onflow/flow-go/model/flow"
@@ -15,7 +16,6 @@
 func TestSummarizeKeysByFirstByteConcurrent(t *testing.T) {
 	lockManager := storage.NewTestingLockManager()
 	dbtest.RunWithDB(t, func(t *testing.T, db storage.DB) {
-<<<<<<< HEAD
 
 		err := unittest.WithLock(t, lockManager, storage.LockInsertEvent, func(lctx lockctx.Context) error {
 			return db.WithReaderBatchWriter(func(rw storage.ReaderBatchWriter) error {
@@ -23,21 +23,12 @@
 				b := unittest.IdentifierFixture()
 				events := unittest.EventsFixture(30)
 				err := operation.InsertBlockEvents(lctx, rw, b, []flow.EventsList{events})
-=======
-		err := db.WithReaderBatchWriter(func(rw storage.ReaderBatchWriter) error {
-			// insert random events
-			b := unittest.IdentifierFixture()
-			events := unittest.EventsFixture(30)
-			for _, evt := range events {
-				err := operation.InsertEvent(rw.Writer(), b, evt)
->>>>>>> fc546a5a
 				if err != nil {
 					return err
 				}
 
-<<<<<<< HEAD
 				// insert 100 chunk data packs
-				return unittest.WithLock(t, lockManager, storage.LockInsertChunkDataPack, func(lctx2 lockctx.Context) error {
+				return unittest.WithLock(t, lockManager, storage.LockInsertChunkDataPack, func(lctx lockctx.Context) error {
 					for i := 0; i < 100; i++ {
 						collectionID := unittest.IdentifierFixture()
 						cdp := &storage.StoredChunkDataPack{
@@ -46,7 +37,7 @@
 							Proof:        []byte{'p'},
 							CollectionID: collectionID,
 						}
-						err := operation.InsertChunkDataPack(lctx2, rw, cdp)
+						err := operation.InsertChunkDataPack(rw, cdp.ID(), cdp)
 						if err != nil {
 							return err
 						}
@@ -56,22 +47,6 @@
 			})
 		})
 		require.NoError(t, err)
-=======
-			// insert 100 chunk data packs
-			for i := 0; i < 100; i++ {
-				collectionID := unittest.IdentifierFixture()
-				cdp := &storage.StoredChunkDataPack{
-					ChunkID:      unittest.IdentifierFixture(),
-					StartState:   unittest.StateCommitmentFixture(),
-					Proof:        []byte{'p'},
-					CollectionID: collectionID,
-				}
-				err := operation.InsertChunkDataPack(rw, cdp.ID(), cdp)
-				if err != nil {
-					return err
-				}
-			}
->>>>>>> fc546a5a
 
 		// insert 20 results
 		err = db.WithReaderBatchWriter(func(rw storage.ReaderBatchWriter) error {
