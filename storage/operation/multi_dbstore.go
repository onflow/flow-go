--- conflicted
+++ resolved
@@ -38,15 +38,6 @@
 }
 
 func (b *multiDBStore) Close() error {
-<<<<<<< HEAD
-	if err := b.rwStore.Close(); err != nil {
-		return err
-	}
-	if err := b.r.Close(); err != nil {
-		return err
-	}
-	return nil
-=======
 	var result *multierror.Error
 
 	if err := b.rwStore.Close(); err != nil {
@@ -57,5 +48,4 @@
 	}
 
 	return result.ErrorOrNil()
->>>>>>> c06dfb6d
 }