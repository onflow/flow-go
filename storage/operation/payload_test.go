--- conflicted
+++ resolved
@@ -42,20 +42,14 @@
 
 		lockManager := storage.NewTestingLockManager()
 
-<<<<<<< HEAD
-		err = db.WithReaderBatchWriter(func(rw storage.ReaderBatchWriter) error {
-			for _, seal := range seals {
-				if err := operation.InsertSeal(rw.Writer(), seal.Hash(), seal); err != nil {
-=======
 		err := unittest.WithLock(t, lockManager, storage.LockInsertBlock, func(lctx lockctx.Context) error {
 			return db.WithReaderBatchWriter(func(rw storage.ReaderBatchWriter) error {
 				for _, seal := range seals {
-					if err := operation.InsertSeal(rw.Writer(), seal.ID(), seal); err != nil {
+					if err := operation.InsertSeal(rw.Writer(), seal.Hash(), seal); err != nil {
 						return err
 					}
 				}
 				if err := operation.IndexPayloadSeals(lctx, rw.Writer(), blockID, expected); err != nil {
->>>>>>> 53d20935
 					return err
 				}
 				return nil
