--- conflicted
+++ resolved
@@ -5,8 +5,8 @@
 	"path/filepath"
 	"testing"
 
+	"github.com/dgraph-io/badger/v2"
 	"github.com/stretchr/testify/require"
-<<<<<<< HEAD
 
 	"github.com/onflow/flow-go/module/metrics"
 	"github.com/onflow/flow-go/storage"
@@ -14,12 +14,6 @@
 	"github.com/onflow/flow-go/storage/operation/badgerimpl"
 	"github.com/onflow/flow-go/storage/store"
 )
-
-func StorageLayer(_ testing.TB, db *badger.DB) *storage.All {
-	metrics := metrics.NewNoopCollector()
-	all := bstorage.InitAll(metrics, db)
-	return all
-}
 
 func ExecutionStorageLayer(_ testing.TB, bdb *badger.DB) *storage.Execution {
 	metrics := metrics.NewNoopCollector()
@@ -40,10 +34,6 @@
 	}
 }
 
-=======
-)
-
->>>>>>> cb8722b8
 func CreateFiles(t *testing.T, dir string, names ...string) {
 	for _, name := range names {
 		file, err := os.Create(filepath.Join(dir, name))
