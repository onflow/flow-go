package store

import (
	"testing"

	"github.com/stretchr/testify/require"

	"github.com/onflow/flow-go/module/metrics"
	"github.com/onflow/flow-go/storage"
	"github.com/onflow/flow-go/storage/operation"
	"github.com/onflow/flow-go/storage/operation/dbtest"
	"github.com/onflow/flow-go/storage/procedure"
	"github.com/onflow/flow-go/utils/unittest"
)

// TestClusterBlocks tests inserting and querying a chain of cluster blocks.
func TestClusterBlocks(t *testing.T) {
	dbtest.RunWithDB(t, func(t *testing.T, db storage.DB) {
		lockManager := storage.NewTestingLockManager()
		chain := unittest.ClusterBlockChainFixture(4)
		parent, blocks := chain[0], chain[1:]

		// add parent and mark its height as the latest finalized block
		lctx := lockManager.NewContext()
		require.NoError(t, lctx.AcquireLock(storage.LockInsertOrFinalizeClusterBlock))
		err := db.WithReaderBatchWriter(func(rw storage.ReaderBatchWriter) error {
			return operation.IndexClusterBlockHeight(lctx, rw.Writer(), parent.Header.ChainID, parent.Header.Height, parent.ID())
		})
		require.NoError(t, err)

		err = db.WithReaderBatchWriter(func(rw storage.ReaderBatchWriter) error {
			return operation.UpsertClusterFinalizedHeight(lctx, rw.Writer(), parent.Header.ChainID, parent.Header.Height)
		})
		require.NoError(t, err)
		lctx.Release()

		// store chain of descending blocks
		for _, block := range blocks {
<<<<<<< HEAD
			_, lctx := unittest.LockManagerWithContext(t, storage.LockInsertOrFinalizeClusterBlock)
			require.NoError(t, lctx.AcquireLock(storage.LockInsertBlock))
			err := db.WithReaderBatchWriter(func(rw storage.ReaderBatchWriter) error {
				return procedure.InsertClusterBlock(lctx, rw, &block)
=======
			lctx2 := lockManager.NewContext()
			require.NoError(t, lctx2.AcquireLock(storage.LockInsertOrFinalizeClusterBlock))
			err = db.WithReaderBatchWriter(func(rw storage.ReaderBatchWriter) error {
				return procedure.InsertClusterBlock(lctx2, rw, &block)
>>>>>>> 9eaa0186
			})
			require.NoError(t, err)

			err = db.WithReaderBatchWriter(func(rw storage.ReaderBatchWriter) error {
				return procedure.FinalizeClusterBlock(lctx2, rw, block.Header.ID())
			})
			require.NoError(t, err)
			lctx2.Release()
		}

		clusterBlocks := NewClusterBlocks(
			db,
			blocks[0].Header.ChainID,
			NewHeaders(metrics.NewNoopCollector(), db),
			NewClusterPayloads(metrics.NewNoopCollector(), db),
		)

		t.Run("ByHeight", func(t *testing.T) {
			// check if the block can be retrieved by height
			for _, block := range blocks {
				retrievedBlock, err := clusterBlocks.ByHeight(block.Header.Height)
				require.NoError(t, err)
				require.Equal(t, block.ID(), retrievedBlock.ID())
			}
		})

		t.Run("ByID", func(t *testing.T) {
			// check if the block can be retrieved by ID
			for _, block := range blocks {
				retrievedBlock, err := clusterBlocks.ByID(block.ID())
				require.NoError(t, err)
				require.Equal(t, block.ID(), retrievedBlock.ID())
			}
		})
	})
}<|MERGE_RESOLUTION|>--- conflicted
+++ resolved
@@ -36,17 +36,10 @@
 
 		// store chain of descending blocks
 		for _, block := range blocks {
-<<<<<<< HEAD
-			_, lctx := unittest.LockManagerWithContext(t, storage.LockInsertOrFinalizeClusterBlock)
-			require.NoError(t, lctx.AcquireLock(storage.LockInsertBlock))
-			err := db.WithReaderBatchWriter(func(rw storage.ReaderBatchWriter) error {
-				return procedure.InsertClusterBlock(lctx, rw, &block)
-=======
 			lctx2 := lockManager.NewContext()
 			require.NoError(t, lctx2.AcquireLock(storage.LockInsertOrFinalizeClusterBlock))
 			err = db.WithReaderBatchWriter(func(rw storage.ReaderBatchWriter) error {
 				return procedure.InsertClusterBlock(lctx2, rw, &block)
->>>>>>> 9eaa0186
 			})
 			require.NoError(t, err)
 
