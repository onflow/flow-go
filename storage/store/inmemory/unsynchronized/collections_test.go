package unsynchronized

import (
	"testing"

	"github.com/stretchr/testify/require"

	"github.com/onflow/flow-go/model/flow"
	"github.com/onflow/flow-go/storage"
	"github.com/onflow/flow-go/utils/unittest"
)

func TestCollection_HappyCase(t *testing.T) {
	collections := NewCollections()

	collection := unittest.CollectionFixture(3)

	// Store collection
	err := collections.Store(&collection)
	require.NoError(t, err)

	// Retrieve collection
	retrieved, err := collections.ByID(collection.ID())
	require.NoError(t, err)
	require.Equal(t, &collection, retrieved)

	// Extract collections
<<<<<<< HEAD
	extracted := collections.Collections()
=======
	extracted := collections.Data()
>>>>>>> e41c00c0
	require.Len(t, extracted, 1)
	require.Equal(t, collection, extracted[0])

	// Remove collection
	err = collections.Remove(collection.ID())
	require.NoError(t, err)

	retrieved, err = collections.ByID(collection.ID())
	require.ErrorIs(t, err, storage.ErrNotFound)
	require.Nil(t, retrieved)
}

func TestLightByTransactionID_HappyCase(t *testing.T) {
	collections := NewCollections()
	lightCollection := &flow.LightCollection{
		Transactions: []flow.Identifier{unittest.IdentifierFixture(), unittest.IdentifierFixture()},
	}

	err := collections.StoreLightAndIndexByTransaction(lightCollection)
	require.NoError(t, err)

	// Fetch by transaction ID and validate
	retrieved, err := collections.LightByTransactionID(lightCollection.Transactions[0])
	require.NoError(t, err)
	require.Equal(t, lightCollection, retrieved)

	retrieved, err = collections.LightByTransactionID(lightCollection.Transactions[1])
	require.NoError(t, err)
	require.Equal(t, lightCollection, retrieved)

	extracted := collections.LightCollections()
	require.Len(t, extracted, 1)
	require.Equal(t, *lightCollection, extracted[0])
}<|MERGE_RESOLUTION|>--- conflicted
+++ resolved
@@ -25,11 +25,7 @@
 	require.Equal(t, &collection, retrieved)
 
 	// Extract collections
-<<<<<<< HEAD
-	extracted := collections.Collections()
-=======
 	extracted := collections.Data()
->>>>>>> e41c00c0
 	require.Len(t, extracted, 1)
 	require.Equal(t, collection, extracted[0])
 
