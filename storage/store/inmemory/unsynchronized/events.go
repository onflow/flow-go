--- conflicted
+++ resolved
@@ -25,13 +25,8 @@
 	}
 }
 
-<<<<<<< HEAD
-var _ storage.EventsReader = (*Events)(nil)
-
-=======
 // ByBlockID returns the events for the given block ID.
 // Returns storage.ErrNotFound if block wasn't found.
->>>>>>> 95807ceb
 func (e *Events) ByBlockID(blockID flow.Identifier) ([]flow.Event, error) {
 	e.lock.RLock()
 	defer e.lock.RUnlock()
