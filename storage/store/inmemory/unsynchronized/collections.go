--- conflicted
+++ resolved
@@ -129,13 +129,8 @@
 	return nil
 }
 
-<<<<<<< HEAD
-// Collections returns a copy of stored collections
-func (c *Collections) Collections() []flow.Collection {
-=======
 // Data returns a copy of stored collections
 func (c *Collections) Data() []flow.Collection {
->>>>>>> e41c00c0
 	c.lock.RLock()
 	defer c.lock.RUnlock()
 
