--- conflicted
+++ resolved
@@ -64,15 +64,10 @@
 		require.NoError(t, err)
 
 		// index the seal ID for the heighest sealed block in this fork
-<<<<<<< HEAD
-		err = db.WithReaderBatchWriter(func(rw storage.ReaderBatchWriter) error {
-			return operation.IndexLatestSealAtBlock(lctx, rw.Writer(), blockID, expectedSeal.Hash())
-=======
 		err = unittest.WithLock(t, lockManager, storage.LockInsertBlock, func(lctx lockctx.Context) error {
 			return db.WithReaderBatchWriter(func(rw storage.ReaderBatchWriter) error {
-				return operation.IndexLatestSealAtBlock(lctx, rw.Writer(), blockID, expectedSeal.ID())
+				return operation.IndexLatestSealAtBlock(lctx, rw.Writer(), blockID, expectedSeal.Hash())
 			})
->>>>>>> 53d20935
 		})
 		require.NoError(t, err)
 
