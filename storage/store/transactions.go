--- conflicted
+++ resolved
@@ -66,15 +66,6 @@
 	return t.cache.RemoveTx(rw, txID)
 }
 
-<<<<<<< HEAD
-// BatchStore stores multiple transactions in a batch operation.
-func (t *Transactions) BatchStore(txs []flow.TransactionBody, batch storage.ReaderBatchWriter) error {
-	// Store all transactions in the batch
-	for _, tx := range txs {
-		if err := t.storeTx(batch, &tx); err != nil {
-			return fmt.Errorf("cannot batch insert transaction: %w", err)
-		}
-=======
 // BatchStore stores transaction within a batch operation.
 // Error returns:
 //   - generic error in case of unexpected failure from the database layer or
@@ -82,7 +73,6 @@
 func (t *Transactions) BatchStore(tx *flow.TransactionBody, batch storage.ReaderBatchWriter) error {
 	if err := t.storeTx(batch, tx); err != nil {
 		return fmt.Errorf("cannot batch insert transaction: %w", err)
->>>>>>> 3e71124e
 	}
 
 	return nil
