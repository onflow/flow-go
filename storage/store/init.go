package store

import (
	"github.com/onflow/flow-go/module"
	"github.com/onflow/flow-go/storage"
)

type All struct {
	Headers            *Headers
	Guarantees         *Guarantees
	Seals              *Seals
	Index              *Index
	Payloads           *Payloads
	Blocks             *Blocks
	QuorumCertificates *QuorumCertificates
	Results            *ExecutionResults
	Receipts           *ExecutionReceipts
<<<<<<< HEAD

	EpochSetups               *EpochSetups
=======
	Commits            *Commits

	Setups                    *EpochSetups
>>>>>>> 3927cae7
	EpochCommits              *EpochCommits
	EpochProtocolStateEntries *EpochProtocolStateEntries
	ProtocolKVStore           *ProtocolKVStore
	VersionBeacons            *VersionBeacons
<<<<<<< HEAD

	Transactions *Transactions
	Collections  *Collections
=======
	Transactions              *Transactions
	Collections               *Collections
>>>>>>> 3927cae7
}

func InitAll(metrics module.CacheMetrics, db storage.DB) *All {
	headers := NewHeaders(metrics, db)
	guarantees := NewGuarantees(metrics, db, DefaultCacheSize)
	seals := NewSeals(metrics, db)
	index := NewIndex(metrics, db)
	results := NewExecutionResults(metrics, db)
	receipts := NewExecutionReceipts(metrics, db, results, DefaultCacheSize)
	commits := NewCommits(metrics, db)
	payloads := NewPayloads(db, index, guarantees, seals, receipts, results)
	blocks := NewBlocks(db, headers, payloads)
	qcs := NewQuorumCertificates(metrics, db, DefaultCacheSize)

	setups := NewEpochSetups(metrics, db)
	epochCommits := NewEpochCommits(metrics, db)
	epochProtocolStateEntries := NewEpochProtocolStateEntries(metrics, setups, epochCommits, db,
		DefaultEpochProtocolStateCacheSize, DefaultProtocolStateIndexCacheSize)
	protocolKVStore := NewProtocolKVStore(metrics, db, DefaultProtocolKVStoreCacheSize, DefaultProtocolKVStoreByBlockIDCacheSize)
	versionBeacons := NewVersionBeacons(db)

	transactions := NewTransactions(metrics, db)
	collections := NewCollections(db, transactions)

	return &All{
		Headers:            headers,
		Guarantees:         guarantees,
		Seals:              seals,
		Index:              index,
		Payloads:           payloads,
		Blocks:             blocks,
		QuorumCertificates: qcs,
		Results:            results,
		Receipts:           receipts,
<<<<<<< HEAD

		EpochSetups:               setups,
=======
		Commits:            commits,

		Setups:                    setups,
>>>>>>> 3927cae7
		EpochCommits:              epochCommits,
		EpochProtocolStateEntries: epochProtocolStateEntries,
		ProtocolKVStore:           protocolKVStore,
		VersionBeacons:            versionBeacons,
<<<<<<< HEAD

		Transactions: transactions,
		Collections:  collections,
=======
		Transactions:              transactions,
		Collections:               collections,
>>>>>>> 3927cae7
	}
}<|MERGE_RESOLUTION|>--- conflicted
+++ resolved
@@ -15,26 +15,16 @@
 	QuorumCertificates *QuorumCertificates
 	Results            *ExecutionResults
 	Receipts           *ExecutionReceipts
-<<<<<<< HEAD
+	Commits            *Commits
 
 	EpochSetups               *EpochSetups
-=======
-	Commits            *Commits
-
-	Setups                    *EpochSetups
->>>>>>> 3927cae7
 	EpochCommits              *EpochCommits
 	EpochProtocolStateEntries *EpochProtocolStateEntries
 	ProtocolKVStore           *ProtocolKVStore
 	VersionBeacons            *VersionBeacons
-<<<<<<< HEAD
 
 	Transactions *Transactions
 	Collections  *Collections
-=======
-	Transactions              *Transactions
-	Collections               *Collections
->>>>>>> 3927cae7
 }
 
 func InitAll(metrics module.CacheMetrics, db storage.DB) *All {
@@ -44,7 +34,6 @@
 	index := NewIndex(metrics, db)
 	results := NewExecutionResults(metrics, db)
 	receipts := NewExecutionReceipts(metrics, db, results, DefaultCacheSize)
-	commits := NewCommits(metrics, db)
 	payloads := NewPayloads(db, index, guarantees, seals, receipts, results)
 	blocks := NewBlocks(db, headers, payloads)
 	qcs := NewQuorumCertificates(metrics, db, DefaultCacheSize)
@@ -60,34 +49,22 @@
 	collections := NewCollections(db, transactions)
 
 	return &All{
-		Headers:            headers,
-		Guarantees:         guarantees,
-		Seals:              seals,
-		Index:              index,
-		Payloads:           payloads,
-		Blocks:             blocks,
-		QuorumCertificates: qcs,
-		Results:            results,
-		Receipts:           receipts,
-<<<<<<< HEAD
-
+		Headers:                   headers,
+		Guarantees:                guarantees,
+		Seals:                     seals,
+		Index:                     index,
+		Payloads:                  payloads,
+		Blocks:                    blocks,
+		QuorumCertificates:        qcs,
+		Results:                   results,
+		Receipts:                  receipts,
 		EpochSetups:               setups,
-=======
-		Commits:            commits,
-
-		Setups:                    setups,
->>>>>>> 3927cae7
 		EpochCommits:              epochCommits,
 		EpochProtocolStateEntries: epochProtocolStateEntries,
 		ProtocolKVStore:           protocolKVStore,
 		VersionBeacons:            versionBeacons,
-<<<<<<< HEAD
 
 		Transactions: transactions,
 		Collections:  collections,
-=======
-		Transactions:              transactions,
-		Collections:               collections,
->>>>>>> 3927cae7
 	}
 }