--- conflicted
+++ resolved
@@ -3,23 +3,20 @@
 import (
 	"errors"
 	"fmt"
-
-	"github.com/jordanschalm/lockctx"
+	"sync"
+
 	"github.com/rs/zerolog/log"
 
 	"github.com/onflow/flow-go/model/flow"
 	"github.com/onflow/flow-go/storage"
 	"github.com/onflow/flow-go/storage/operation"
-	"github.com/onflow/flow-go/utils/logging"
 )
 
 type Collections struct {
 	db           storage.DB
 	transactions *Transactions
-
-	// TODO: Add caching -- this might be relatively frequently queried within the AN;
-	//       likely predominantly with requests about recent transactions.
-	//       Note that we already have caching for transactions.
+	// TODO(7355): lockctx
+	indexingByTx sync.Mutex
 }
 
 var _ storage.Collections = (*Collections)(nil)
@@ -29,23 +26,27 @@
 	c := &Collections{
 		db:           db,
 		transactions: transactions,
+		indexingByTx: sync.Mutex{},
 	}
 	return c
+}
+
+func (c *Collections) StoreLight(collection *flow.LightCollection) error {
+	return c.db.WithReaderBatchWriter(func(rw storage.ReaderBatchWriter) error {
+		err := operation.UpsertCollection(rw.Writer(), collection)
+		if err != nil {
+			return fmt.Errorf("could not insert collection: %w", err)
+		}
+		return nil
+	})
 }
 
 // Store stores a collection in the database.
 // any error returned are exceptions
-<<<<<<< HEAD
-func (c *Collections) Store(collection *flow.Collection) (flow.LightCollection, error) {
-	light := collection.Light()
-	err := c.db.WithReaderBatchWriter(func(rw storage.ReaderBatchWriter) error {
-		err := operation.UpsertCollection(rw.Writer(), &light)
-=======
 func (c *Collections) Store(collection *flow.Collection) error {
 	return c.db.WithReaderBatchWriter(func(rw storage.ReaderBatchWriter) error {
 		light := collection.Light()
 		err := operation.UpsertCollection(rw.Writer(), light)
->>>>>>> 5fccb89d
 		if err != nil {
 			return fmt.Errorf("could not insert collection: %w", err)
 		}
@@ -59,18 +60,9 @@
 
 		return nil
 	})
-
-	if err != nil {
-		return flow.LightCollection{}, err
-	}
-	return light, nil
-}
-
-// ByID returns the collection with the given ID, including all
-// transactions within the collection.
-//
-// Expected errors during normal operation:
-//   - `storage.ErrNotFound` if no light collection was found.
+}
+
+// ByID retrieves a collection by its ID.
 func (c *Collections) ByID(colID flow.Identifier) (*flow.Collection, error) {
 	var (
 		light flow.LightCollection
@@ -100,11 +92,7 @@
 	return collection, nil
 }
 
-// LightByID returns a reduced representation of the collection with the given ID.
-// The reduced collection references the constituent transactions by their hashes.
-//
-// Expected errors during normal operation:
-//   - `storage.ErrNotFound` if no light collection was found.
+// LightByID retrieves a light collection by its ID.
 func (c *Collections) LightByID(colID flow.Identifier) (*flow.LightCollection, error) {
 	var collection flow.LightCollection
 
@@ -140,7 +128,7 @@
 				return fmt.Errorf("could not remove collection payload indices: %w", err)
 			}
 
-			err = c.transactions.RemoveBatch(rw, txID)
+			err = operation.RemoveTransaction(rw.Writer(), txID)
 			if err != nil {
 				return fmt.Errorf("could not remove transaction: %w", err)
 			}
@@ -149,23 +137,52 @@
 		// remove the collection
 		return operation.RemoveCollection(rw.Writer(), colID)
 	})
+
 	if err != nil {
 		return fmt.Errorf("could not remove collection: %w", err)
 	}
 	return nil
 }
 
-// BatchStoreAndIndexByTransaction stores a collection and indexes it by transaction ID within a batch.
-//
-// CAUTION: current approach is NOT BFT and needs to be revised in the future.
-// Honest clusters ensure a transaction can only belong to one collection. However, in rare
-// cases, the collector clusters can exceed byzantine thresholds -- making it possible to
-// produce multiple finalized collections (aka guaranteed collections) containing the same
-// transaction repeatedly.
-// TODO: eventually we need to handle Byzantine clusters
-//
+// batchStoreLightAndIndexByTransaction stores a light collection and indexes it by transaction ID within a batch.
+// This is the common implementation used by both StoreLightAndIndexByTransaction and BatchStoreLightAndIndexByTransaction.
 // No errors are expected during normal operations
-func (c *Collections) BatchStoreAndIndexByTransaction(lctx lockctx.Proof, collection *flow.Collection, rw storage.ReaderBatchWriter) (flow.LightCollection, error) {
+func (c *Collections) batchStoreLightAndIndexByTransaction(collection *flow.LightCollection, rw storage.ReaderBatchWriter) error {
+	collectionID := collection.ID()
+
+	err := operation.UpsertCollection(rw.Writer(), collection)
+	if err != nil {
+		return fmt.Errorf("could not insert collection: %w", err)
+	}
+
+	for _, txID := range collection.Transactions {
+		var differentColTxIsIn flow.Identifier
+		err := operation.LookupCollectionByTransaction(rw.GlobalReader(), txID, &differentColTxIsIn)
+		if err == nil {
+			// collection nodes have ensured that a transaction can only belong to one collection
+			// so if transaction is already indexed by a collection, check if it's the same collection.
+			// TODO: For now we log a warning, but eventually we need to handle Byzantine clusters
+			if collectionID != differentColTxIsIn {
+				log.Error().Msgf("sanity check failed: transaction %v in collection %v is already indexed by a different collection %v",
+					txID, collectionID, differentColTxIsIn)
+			}
+			continue
+		}
+
+		// the indexingByTx lock has ensured we are the only process indexing collection by transaction
+		err = operation.UnsafeIndexCollectionByTransaction(rw.Writer(), txID, collectionID)
+		if err != nil {
+			return fmt.Errorf("could not insert transaction ID: %w", err)
+		}
+	}
+
+	return nil
+}
+
+// StoreLightAndIndexByTransaction stores a light collection and indexes it by transaction ID.
+// It's concurrent-safe.
+// any error returned are exceptions
+func (c *Collections) StoreLightAndIndexByTransaction(collection *flow.LightCollection) error {
 	// - This lock is to ensure there is no race condition when indexing collection by transaction ID
 	// - The access node uses this index to report the transaction status. It's done by first
 	//   find the collection for a given transaction ID, and then find the block by the collection,
@@ -176,82 +193,17 @@
 	//   inconsistent.
 	// - therefore, we need to check if the transaction is already indexed by a collection, and to
 	//   make sure there is no dirty read, we need to use a lock to protect the indexing operation.
-	// - Note, this approach works because this is the only place where [operation.IndexCollectionByTransaction]
+	// - Note, this approach works because this is the only place where UnsafeIndexCollectionByTransaction
 	//   is used in the code base to index collection by transaction.
-	if !lctx.HoldsLock(storage.LockInsertCollection) {
-		return flow.LightCollection{}, fmt.Errorf("missing lock: %v", storage.LockInsertCollection)
-	}
-
-	light := collection.Light()
-	collectionID := light.ID()
-
-	err := operation.UpsertCollection(rw.Writer(), &light)
-	if err != nil {
-		return flow.LightCollection{}, fmt.Errorf("could not insert collection: %w", err)
-	}
-
-	for _, txID := range light.Transactions {
-		var differentColTxIsIn flow.Identifier
-		// The following is not BFT, because we can't handle the case where a transaction is included
-		// in multiple collections. As long as we only have significantly less than 1/3 byzantine
-		// collectors in the overall population (across all clusters) this should not happen.
-		// TODO: For now we log a warning, but eventually we need to handle Byzantine clusters
-		err := operation.LookupCollectionByTransaction(rw.GlobalReader(), txID, &differentColTxIsIn)
-		if err == nil {
-			if collectionID != differentColTxIsIn {
-				log.Error().
-					Str(logging.KeySuspicious, "true").
-					Hex("transaction hash", txID[:]).
-					Hex("previously persisted collection containing transactions", differentColTxIsIn[:]).
-					Hex("newly encountered collection containing transactions", collectionID[:]).
-					Msgf("sanity check failed: transaction contained in multiple collections -- this is a symptom of a byzantine collector cluster (or a bug)")
-			}
-			continue
-		}
-		err = operation.IndexCollectionByTransaction(lctx, rw.Writer(), txID, collectionID)
-		if err != nil {
-			return flow.LightCollection{}, fmt.Errorf("could not insert transaction ID: %w", err)
-		}
-	}
-
-	// Store individual transactions
-	for _, tx := range collection.Transactions {
-		err = c.transactions.storeTx(rw, tx)
-		if err != nil {
-			return flow.LightCollection{}, fmt.Errorf("could not insert transaction: %w", err)
-		}
-	}
-
-	return light, nil
-}
-
-// StoreAndIndexByTransaction stores a collection and indexes it by transaction ID.
-// It's concurrent-safe.
-//
-// CAUTION: current approach is NOT BFT and needs to be revised in the future.
-// Honest clusters ensure a transaction can only belong to one collection. However, in rare
-// cases, the collector clusters can exceed byzantine thresholds -- making it possible to
-// produce multiple finalized collections (aka guaranteed collections) containing the same
-// transaction repeatedly.
-// TODO: eventually we need to handle Byzantine clusters
-//
-// No errors are expected during normal operation.
-func (c *Collections) StoreAndIndexByTransaction(lctx lockctx.Proof, collection *flow.Collection) (flow.LightCollection, error) {
-	var light flow.LightCollection
-	err := c.db.WithReaderBatchWriter(func(rw storage.ReaderBatchWriter) error {
-		var err error
-		light, err = c.BatchStoreAndIndexByTransaction(lctx, collection, rw)
-		return err
-	})
-	return light, err
-}
-
-// LightByTransactionID returns a reduced representation of the collection
-// holding the given transaction ID. The reduced collection references the
-// constituent transactions by their hashes.
-//
-// Expected errors during normal operation:
-//   - `storage.ErrNotFound` if no light collection was found.
+	c.indexingByTx.Lock()
+	defer c.indexingByTx.Unlock()
+
+	return c.db.WithReaderBatchWriter(func(rw storage.ReaderBatchWriter) error {
+		return c.batchStoreLightAndIndexByTransaction(collection, rw)
+	})
+}
+
+// LightByTransactionID retrieves a light collection by a transaction ID.
 func (c *Collections) LightByTransactionID(txID flow.Identifier) (*flow.LightCollection, error) {
 	collID := &flow.Identifier{}
 	err := operation.LookupCollectionByTransaction(c.db.Reader(), txID, collID)
@@ -266,4 +218,31 @@
 	}
 
 	return &collection, nil
+}
+
+// BatchStoreLightAndIndexByTransaction stores a light collection and indexes it by transaction ID within a batch operation.
+// No errors are expected during normal operations
+func (c *Collections) BatchStoreLightAndIndexByTransaction(collection *flow.LightCollection, batch storage.ReaderBatchWriter) error {
+	// - This lock is to ensure there is no race condition when indexing collection by transaction ID
+	// - The access node uses this index to report the transaction status. It's done by first
+	//   find the collection for a given transaction ID, and then find the block by the collection,
+	//   and then find the status of the block.
+	// - since a transaction can belong to multiple collections, when indexing collection by transaction ID,
+	//   if we overwrite the previous collection ID that was indexed by the same transaction ID, the access node
+	//   will return different collection for the same transaction, and the transaction result status will be
+	//   inconsistent.
+	// - therefore, we need to check if the transaction is already indexed by a collection, and to
+	//   make sure there is no dirty read, we need to use a lock to protect the indexing operation.
+	// - Note, this approach works because this is the only place where UnsafeIndexCollectionByTransaction
+	//   is used in the code base to index collection by transaction.
+	c.indexingByTx.Lock()
+	batch.AddCallback(func(err error) {
+		defer c.indexingByTx.Unlock()
+	})
+
+	if err := c.batchStoreLightAndIndexByTransaction(collection, batch); err != nil {
+		return err
+	}
+
+	return nil
 }