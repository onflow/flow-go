--- conflicted
+++ resolved
@@ -178,46 +178,10 @@
 	//   make sure there is no dirty read, we need to use a lock to protect the indexing operation.
 	// - Note, this approach works because this is the only place where UnsafeIndexCollectionByTransaction
 	//   is used in the code base to index collection by transaction.
-<<<<<<< HEAD
-	collectionID := collection.ID()
 
 	return c.db.WithReaderBatchWriter(func(rw storage.ReaderBatchWriter) error {
 		rw.Lock(c.indexingByTx)
-
-		err := operation.UpsertCollection(rw.Writer(), collection)
-		if err != nil {
-			return fmt.Errorf("could not insert collection: %w", err)
-		}
-
-		for _, txID := range collection.Transactions {
-			var differentColTxIsIn flow.Identifier
-			err := operation.LookupCollectionByTransaction(rw.GlobalReader(), txID, &differentColTxIsIn)
-			if err == nil {
-				// collection nodes have ensured that a transaction can only belong to one collection
-				// so if transaction is already indexed by a collection, check if it's the same collection.
-				// TODO: For now we log a warning, but eventually we need to handle Byzantine clusters
-				if collectionID != differentColTxIsIn {
-					log.Error().Msgf("sanity check failed: transaction %v in collection %v is already indexed by a different collection %v",
-						txID, collectionID, differentColTxIsIn)
-				}
-				continue
-			}
-
-			// the indexingByTx lock has ensured we are the only process indexing collection by transaction
-			err = operation.UnsafeIndexCollectionByTransaction(rw.Writer(), txID, collectionID)
-			if err != nil {
-				return fmt.Errorf("could not insert transaction ID: %w", err)
-			}
-		}
-
-		return nil
-=======
-	c.indexingByTx.Lock()
-	defer c.indexingByTx.Unlock()
-
-	return c.db.WithReaderBatchWriter(func(rw storage.ReaderBatchWriter) error {
 		return c.batchStoreLightAndIndexByTransaction(collection, rw)
->>>>>>> af746c7a
 	})
 }
 
