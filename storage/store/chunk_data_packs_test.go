--- conflicted
+++ resolved
@@ -4,10 +4,12 @@
 	"testing"
 
 	"github.com/cockroachdb/pebble/v2"
+	"github.com/dgraph-io/badger/v2"
 
 	"github.com/onflow/flow-go/model/flow"
 	"github.com/onflow/flow-go/module/metrics"
 	"github.com/onflow/flow-go/storage"
+	badgerstorage "github.com/onflow/flow-go/storage/badger"
 	"github.com/onflow/flow-go/storage/operation/pebbleimpl"
 	"github.com/onflow/flow-go/storage/store"
 	"github.com/onflow/flow-go/utils/unittest"
@@ -19,43 +21,13 @@
 // TestChunkDataPacks_Store evaluates correct storage and retrieval of chunk data packs in the storage.
 // It also evaluates that re-inserting is idempotent.
 func TestChunkDataPacks_Store(t *testing.T) {
-	WithChunkDataPacks(t, 100, func(t *testing.T, chunkDataPacks []*flow.ChunkDataPack, chunkDataPackStore *store.ChunkDataPacks, _ *pebble.DB) {
+	WithChunkDataPacks(t, 100, func(t *testing.T, chunkDataPacks []*flow.ChunkDataPack, chunkDataPackStore *store.ChunkDataPacks, _ *badger.DB, _ *pebble.DB) {
 		require.NoError(t, chunkDataPackStore.Store(chunkDataPacks))
 		require.NoError(t, chunkDataPackStore.Store(chunkDataPacks))
 	})
 }
 
 func TestChunkDataPack_Remove(t *testing.T) {
-<<<<<<< HEAD
-	unittest.RunWithPebbleDB(t, func(pdb *pebble.DB) {
-		db := pebbleimpl.ToDB(pdb)
-		transactions := store.NewTransactions(&metrics.NoopCollector{}, db)
-		collections := store.NewCollections(db, transactions)
-		// keep the cache size at 1 to make sure that entries are written and read from storage itself.
-		chunkDataPackStore := store.NewChunkDataPacks(&metrics.NoopCollector{}, db, collections, 1)
-
-		chunkDataPacks := unittest.ChunkDataPacksFixture(10)
-		for _, chunkDataPack := range chunkDataPacks {
-			// store collection in Collections storage (which ChunkDataPacks store uses internally)
-			_, err := collections.Store(chunkDataPack.Collection)
-			require.NoError(t, err)
-		}
-
-		chunkIDs := make([]flow.Identifier, 0, len(chunkDataPacks))
-		for _, chunk := range chunkDataPacks {
-			chunkIDs = append(chunkIDs, chunk.ID())
-		}
-
-		require.NoError(t, chunkDataPackStore.Store(chunkDataPacks))
-		require.NoError(t, chunkDataPackStore.Remove(chunkIDs))
-
-		// verify it has been removed
-		_, err := chunkDataPackStore.ByChunkID(chunkIDs[0])
-		assert.ErrorIs(t, err, storage.ErrNotFound)
-
-		// Removing again should not error
-		require.NoError(t, chunkDataPackStore.Remove(chunkIDs))
-=======
 	unittest.RunWithBadgerDB(t, func(bdb *badger.DB) {
 		unittest.RunWithPebbleDB(t, func(pdb *pebble.DB) {
 			// TODO: once transactions and collections are refactored to use the same storage interface,
@@ -87,32 +59,33 @@
 			// Removing again should not error
 			require.NoError(t, chunkDataPackStore.Remove(chunkIDs))
 		})
->>>>>>> 5fccb89d
 	})
 }
 
 // TestChunkDataPacks_MissingItem evaluates querying a missing item returns a storage.ErrNotFound error.
 func TestChunkDataPacks_MissingItem(t *testing.T) {
-	unittest.RunWithPebbleDB(t, func(pdb *pebble.DB) {
-		db := pebbleimpl.ToDB(pdb)
-		transactions := store.NewTransactions(&metrics.NoopCollector{}, db)
-		collections := store.NewCollections(db, transactions)
-		store1 := store.NewChunkDataPacks(&metrics.NoopCollector{}, db, collections, 1)
+	unittest.RunWithBadgerDB(t, func(bdb *badger.DB) {
+		unittest.RunWithPebbleDB(t, func(pdb *pebble.DB) {
+			// TODO: once transactions and collections are refactored to use the same storage interface,
+			// we can use the same storage.DB for both
+			transactions := badgerstorage.NewTransactions(&metrics.NoopCollector{}, bdb)
+			collections := badgerstorage.NewCollections(bdb, transactions)
+			store1 := store.NewChunkDataPacks(&metrics.NoopCollector{}, pebbleimpl.ToDB(pdb), collections, 1)
 
-		// attempt to get an invalid
-		_, err := store1.ByChunkID(unittest.IdentifierFixture())
-		assert.ErrorIs(t, err, storage.ErrNotFound)
+			// attempt to get an invalid
+			_, err := store1.ByChunkID(unittest.IdentifierFixture())
+			assert.ErrorIs(t, err, storage.ErrNotFound)
+		})
 	})
 }
 
 // TestChunkDataPacks_StoreTwice evaluates that storing the same chunk data pack twice
 // does not result in an error.
 func TestChunkDataPacks_StoreTwice(t *testing.T) {
-	WithChunkDataPacks(t, 2, func(t *testing.T, chunkDataPacks []*flow.ChunkDataPack, chunkDataPackStore *store.ChunkDataPacks, pdb *pebble.DB) {
-		db := pebbleimpl.ToDB(pdb)
-		transactions := store.NewTransactions(&metrics.NoopCollector{}, db)
-		collections := store.NewCollections(db, transactions)
-		store1 := store.NewChunkDataPacks(&metrics.NoopCollector{}, db, collections, 1)
+	WithChunkDataPacks(t, 2, func(t *testing.T, chunkDataPacks []*flow.ChunkDataPack, chunkDataPackStore *store.ChunkDataPacks, bdb *badger.DB, pdb *pebble.DB) {
+		transactions := badgerstorage.NewTransactions(&metrics.NoopCollector{}, bdb)
+		collections := badgerstorage.NewCollections(bdb, transactions)
+		store1 := store.NewChunkDataPacks(&metrics.NoopCollector{}, pebbleimpl.ToDB(pdb), collections, 1)
 		require.NoError(t, store1.Store(chunkDataPacks))
 
 		for _, c := range chunkDataPacks {
@@ -127,30 +100,33 @@
 
 // WithChunkDataPacks is a test helper that generates specified number of chunk data packs, store1 them using the storeFunc, and
 // then evaluates whether they are successfully retrieved from storage.
-func WithChunkDataPacks(t *testing.T, chunks int, storeFunc func(*testing.T, []*flow.ChunkDataPack, *store.ChunkDataPacks, *pebble.DB)) {
-	unittest.RunWithPebbleDB(t, func(pdb *pebble.DB) {
-		db := pebbleimpl.ToDB(pdb)
-		transactions := store.NewTransactions(&metrics.NoopCollector{}, db)
-		collections := store.NewCollections(db, transactions)
-		// keep the cache size at 1 to make sure that entries are written and read from storage itself.
-		store1 := store.NewChunkDataPacks(&metrics.NoopCollector{}, db, collections, 1)
+func WithChunkDataPacks(t *testing.T, chunks int, storeFunc func(*testing.T, []*flow.ChunkDataPack, *store.ChunkDataPacks, *badger.DB, *pebble.DB)) {
+	unittest.RunWithBadgerDB(t, func(bdb *badger.DB) {
+		unittest.RunWithPebbleDB(t, func(pdb *pebble.DB) {
+			// TODO: once transactions and collections are refactored to use the same storage interface,
+			// we can use the same storage.DB for both
+			transactions := badgerstorage.NewTransactions(&metrics.NoopCollector{}, bdb)
+			collections := badgerstorage.NewCollections(bdb, transactions)
+			// keep the cache size at 1 to make sure that entries are written and read from storage itself.
+			store1 := store.NewChunkDataPacks(&metrics.NoopCollector{}, pebbleimpl.ToDB(pdb), collections, 1)
 
-		chunkDataPacks := unittest.ChunkDataPacksFixture(chunks)
-		for _, chunkDataPack := range chunkDataPacks {
-			// store collection in Collections storage (which ChunkDataPacks store uses internally)
-			_, err := collections.Store(chunkDataPack.Collection)
-			require.NoError(t, err)
-		}
+			chunkDataPacks := unittest.ChunkDataPacksFixture(chunks)
+			for _, chunkDataPack := range chunkDataPacks {
+				// store1s collection in Collections storage (which ChunkDataPacks store uses internally)
+				err := collections.Store(chunkDataPack.Collection)
+				require.NoError(t, err)
+			}
 
-		// store chunk data packs in the memory using provided store function.
-		storeFunc(t, chunkDataPacks, store1, pdb)
+			// store1s chunk data packs in the memory using provided store function.
+			storeFunc(t, chunkDataPacks, store1, bdb, pdb)
 
-		// store1d chunk data packs should be retrieved successfully.
-		for _, expected := range chunkDataPacks {
-			actual, err := store1.ByChunkID(expected.ChunkID)
-			require.NoError(t, err)
+			// store1d chunk data packs should be retrieved successfully.
+			for _, expected := range chunkDataPacks {
+				actual, err := store1.ByChunkID(expected.ChunkID)
+				require.NoError(t, err)
 
-			assert.Equal(t, expected, actual)
-		}
+				assert.Equal(t, expected, actual)
+			}
+		})
 	})
 }