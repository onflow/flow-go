package store_test

import (
	"testing"

	"github.com/jordanschalm/lockctx"

	"github.com/onflow/flow-go/storage/operation"
	"github.com/onflow/flow-go/storage/operation/dbtest"
	"github.com/onflow/flow-go/storage/store"

	"github.com/stretchr/testify/require"

	"github.com/onflow/flow-go/module/metrics"
	"github.com/onflow/flow-go/storage"
	"github.com/onflow/flow-go/utils/unittest"
)

func TestHeaderStoreRetrieve(t *testing.T) {
	dbtest.RunWithDB(t, func(t *testing.T, db storage.DB) {
		lockManager := storage.NewTestingLockManager()
		metrics := metrics.NewNoopCollector()
		all := store.InitAll(metrics, db)
		headers := all.Headers
		blocks := all.Blocks

		proposal := unittest.ProposalFixture()
		block := proposal.Block

		// store block which will also store header
		err := unittest.WithLock(t, lockManager, storage.LockInsertBlock, func(lctx lockctx.Context) error {
			return db.WithReaderBatchWriter(func(rw storage.ReaderBatchWriter) error {
				return blocks.BatchStore(lctx, rw, proposal)
			})
		})
		require.NoError(t, err)

		// index the header
<<<<<<< HEAD
		err = db.WithReaderBatchWriter(func(rw storage.ReaderBatchWriter) error {
			return operation.IndexFinalizedBlockByHeight(lctx2, rw, block.Height, block.Hash())
=======
		err = unittest.WithLock(t, lockManager, storage.LockFinalizeBlock, func(lctx2 lockctx.Context) error {
			return db.WithReaderBatchWriter(func(rw storage.ReaderBatchWriter) error {
				return operation.IndexFinalizedBlockByHeight(lctx2, rw, block.Height, block.ID())
			})
>>>>>>> 53d20935
		})
		require.NoError(t, err)

		// retrieve header by height
		actual, err := headers.ByHeight(block.Height)
		require.NoError(t, err)
		require.Equal(t, block.ToHeader(), actual)
	})
}

func TestHeaderIndexByViewAndRetrieve(t *testing.T) {
	dbtest.RunWithDB(t, func(t *testing.T, db storage.DB) {
		lockManager := storage.NewTestingLockManager()
		metrics := metrics.NewNoopCollector()
		all := store.InitAll(metrics, db)
		headers := all.Headers
		blocks := all.Blocks

		proposal := unittest.ProposalFixture()
		block := proposal.Block

		// store block which will also store header
		err := unittest.WithLock(t, lockManager, storage.LockInsertBlock, func(lctx lockctx.Context) error {
			return db.WithReaderBatchWriter(func(rw storage.ReaderBatchWriter) error {
				return blocks.BatchStore(lctx, rw, proposal)
			})
		})
		require.NoError(t, err)

		err = unittest.WithLock(t, lockManager, storage.LockInsertBlock, func(lctx lockctx.Context) error {
			return db.WithReaderBatchWriter(func(rw storage.ReaderBatchWriter) error {
				// index the header
				return operation.IndexCertifiedBlockByView(lctx, rw, block.View, block.Hash())
			})
		})
		require.NoError(t, err)

		// retrieve header by view
		actual, err := headers.ByView(block.View)
		require.NoError(t, err)
		require.Equal(t, block.ToHeader(), actual)
	})
}

func TestHeaderRetrieveWithoutStore(t *testing.T) {
	dbtest.RunWithDB(t, func(t *testing.T, db storage.DB) {
		metrics := metrics.NewNoopCollector()
		headers := store.NewHeaders(metrics, db)

		header := unittest.BlockHeaderFixture()

		// retrieve header by height, should err as not store before height
		_, err := headers.ByHeight(header.Height)
		require.ErrorIs(t, err, storage.ErrNotFound)
	})
}<|MERGE_RESOLUTION|>--- conflicted
+++ resolved
@@ -36,15 +36,10 @@
 		require.NoError(t, err)
 
 		// index the header
-<<<<<<< HEAD
-		err = db.WithReaderBatchWriter(func(rw storage.ReaderBatchWriter) error {
-			return operation.IndexFinalizedBlockByHeight(lctx2, rw, block.Height, block.Hash())
-=======
 		err = unittest.WithLock(t, lockManager, storage.LockFinalizeBlock, func(lctx2 lockctx.Context) error {
 			return db.WithReaderBatchWriter(func(rw storage.ReaderBatchWriter) error {
-				return operation.IndexFinalizedBlockByHeight(lctx2, rw, block.Height, block.ID())
+				return operation.IndexFinalizedBlockByHeight(lctx2, rw, block.Height, block.Hash())
 			})
->>>>>>> 53d20935
 		})
 		require.NoError(t, err)
 
