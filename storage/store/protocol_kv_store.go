--- conflicted
+++ resolved
@@ -91,19 +91,13 @@
 	}
 }
 
-<<<<<<< HEAD
+// BatchStore stores the protocol state key value data with the given stateID.into the database
+// Expected errors during normal operations:
+// - storage.ErrDataMismatch if a KV store for the given stateID has already been indexed, but different
 func (s *ProtocolKVStore) BatchStore(lctx lockctx.Proof, rw storage.ReaderBatchWriter, stateID flow.Identifier, data *flow.PSKeyValueStoreData) error {
 	if !lctx.HoldsLock(storage.LockInsertBlock) {
 		return fmt.Errorf("missing required lock: %s", storage.LockInsertBlock)
 	}
-=======
-// BatchStore stores the protocol state key value data with the given stateID.into the database
-// Expected errors during normal operations:
-// - storage.ErrDataMismatch if a KV store for the given stateID has already been indexed, but different
-func (s *ProtocolKVStore) BatchStore(rw storage.ReaderBatchWriter, stateID flow.Identifier, data *flow.PSKeyValueStoreData) error {
-	// TODO(7355): lockctx
-	rw.Lock(s.storing)
->>>>>>> 121a7471
 
 	existingData, err := s.ByID(stateID)
 	if err == nil {
@@ -139,18 +133,11 @@
 //     _after_ validating the QC.
 //
 // Expected errors during normal operations:
-<<<<<<< HEAD
-//   - storage.ErrAlreadyExists if a KV store for the given blockID has already been indexed.
+//   - storage.ErrDataMismatch if a KV store for the given blockID has already been indexed, but different
 func (s *ProtocolKVStore) BatchIndex(lctx lockctx.Proof, rw storage.ReaderBatchWriter, blockID flow.Identifier, stateID flow.Identifier) error {
 	if !lctx.HoldsLock(storage.LockInsertBlock) {
 		return fmt.Errorf("missing required lock: %s", storage.LockInsertBlock)
 	}
-=======
-//   - storage.ErrDataMismatch if a KV store for the given blockID has already been indexed, but different
-func (s *ProtocolKVStore) BatchIndex(rw storage.ReaderBatchWriter, blockID flow.Identifier, stateID flow.Identifier) error {
-	// TODO(7355): lockctx
-	rw.Lock(s.indexing)
->>>>>>> 121a7471
 
 	existingStateID, err := s.byBlockIdCache.Get(s.db.Reader(), blockID)
 	if err == nil {
