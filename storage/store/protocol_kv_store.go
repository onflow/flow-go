package store

import (
	"errors"

	"fmt"

	"github.com/jordanschalm/lockctx"

	"github.com/onflow/flow-go/model/flow"
	"github.com/onflow/flow-go/module"
	"github.com/onflow/flow-go/module/irrecoverable"
	"github.com/onflow/flow-go/module/metrics"
	"github.com/onflow/flow-go/storage"
	"github.com/onflow/flow-go/storage/operation"
)

// DefaultProtocolKVStoreCacheSize is the default size for primary protocol KV store cache.
// KV store is rarely updated, so we will have a limited number of unique snapshots.
// Let's be generous and assume we have 10 different KV stores used at the same time.
var DefaultProtocolKVStoreCacheSize uint = 10

// DefaultProtocolKVStoreByBlockIDCacheSize is the default value for secondary index `byBlockIdCache`.
// We want to be able to cover a broad interval of views without cache misses, so we use a bigger value.
// Generally, many blocks will reference the same KV store snapshot.
var DefaultProtocolKVStoreByBlockIDCacheSize uint = 1000

// ProtocolKVStore implements persistent storage for storing KV store snapshots.
type ProtocolKVStore struct {
	db storage.DB

	// cache holds versioned binary blobs representing snapshots of key-value stores. We use the kv-store's
	// ID as key for retrieving the versioned binary snapshot of the kv-store. Consumers must know how to
	// deal with the binary representation. `cache` only holds the distinct snapshots. On the happy path,
	// we expect single-digit number of unique snapshots within an epoch.
	cache *Cache[flow.Identifier, *flow.PSKeyValueStoreData]

	// byBlockIdCache is essentially an in-memory map from `Block.ID()` -> `KeyValueStore.ID()`. The full
	// kv-store snapshot can be retrieved from the `cache` above.
	// `byBlockIdCache` will contain an entry for every block. We want to be able to cover a broad interval of views
	// without cache misses, so a cache size of roughly 1000 entries is reasonable.
	byBlockIdCache *Cache[flow.Identifier, flow.Identifier]
}

var _ storage.ProtocolKVStore = (*ProtocolKVStore)(nil)

// NewProtocolKVStore creates a ProtocolKVStore instance, which is a database holding KV store snapshots.
// It supports storing, caching and retrieving by ID or the additionally indexed block ID.
func NewProtocolKVStore(collector module.CacheMetrics,
	db storage.DB,
	kvStoreCacheSize uint,
	kvStoreByBlockIDCacheSize uint,
) *ProtocolKVStore {
	retrieveByStateID := func(r storage.Reader, stateID flow.Identifier) (*flow.PSKeyValueStoreData, error) {
		var kvStore flow.PSKeyValueStoreData
		err := operation.RetrieveProtocolKVStore(r, stateID, &kvStore)
		if err != nil {
			return nil, fmt.Errorf("could not get kv snapshot by id (%x): %w", stateID, err)
		}
		return &kvStore, nil
	}
	storeByStateID := func(rw storage.ReaderBatchWriter, stateID flow.Identifier, data *flow.PSKeyValueStoreData) error {
		return operation.InsertProtocolKVStore(rw.Writer(), stateID, data)
	}

	storeByBlockID := func(rw storage.ReaderBatchWriter, blockID flow.Identifier, stateID flow.Identifier) error {
		err := operation.IndexProtocolKVStore(rw.Writer(), blockID, stateID)
		if err != nil {
			return fmt.Errorf("could not index protocol state for block (%x): %w", blockID[:], err)
		}
		return nil
	}

	retrieveByBlockID := func(r storage.Reader, blockID flow.Identifier) (flow.Identifier, error) {
		var stateID flow.Identifier
		err := operation.LookupProtocolKVStore(r, blockID, &stateID)
		if err != nil {
			return flow.ZeroID, fmt.Errorf("could not lookup protocol state ID for block (%x): %w", blockID[:], err)
		}
		return stateID, nil
	}

	return &ProtocolKVStore{
		db: db,
		cache: newCache(collector, metrics.ResourceProtocolKVStore,
			withLimit[flow.Identifier, *flow.PSKeyValueStoreData](kvStoreCacheSize),
			withStore(storeByStateID),
			withRetrieve(retrieveByStateID)),
		byBlockIdCache: newCache(collector, metrics.ResourceProtocolKVStoreByBlockID,
			withLimit[flow.Identifier, flow.Identifier](kvStoreByBlockIDCacheSize),
			withStore(storeByBlockID),
			withRetrieve(retrieveByBlockID)),
	}
}

// BatchStore persists the KV-store snapshot in the database using the given ID as key.
// BatchStore is idempotent, i.e. it accepts repeated calls with the same pairs of (stateID, kvStore).
// Here, the ID is expected to be a collision-resistant hash of the snapshot (including the
// ProtocolStateVersion). Hence, for the same ID, BatchStore will reject changing the data.
// Expected errors during normal operations:
<<<<<<< HEAD
// - storage.ErrDataMismatch if a KV store for the given stateID has already been indexed, but different
func (s *ProtocolKVStore) BatchStore(lctx lockctx.Proof, rw storage.ReaderBatchWriter, stateID flow.Identifier, data *flow.PSKeyValueStoreData) error {
	if !lctx.HoldsLock(storage.LockInsertBlock) {
		return fmt.Errorf("missing required lock: %s", storage.LockInsertBlock)
	}
=======
// - storage.ErrDataMismatch if a _different_ KV store for the given stateID has already been persisted
func (s *ProtocolKVStore) BatchStore(rw storage.ReaderBatchWriter, stateID flow.Identifier, data *flow.PSKeyValueStoreData) error {
	// TODO(7355): lockctx
	rw.Lock(s.storing)
>>>>>>> 25df43b3

	existingData, err := s.ByID(stateID)
	if err == nil {
		if existingData.Equal(data) {
			return nil
		}

		return fmt.Errorf("kv-store snapshot with id (%x) already exists but different, ([%v,%x] != [%v,%x]): %w", stateID[:],
			data.Version, data.Data,
			existingData.Version, existingData.Data,
			storage.ErrDataMismatch)
	}

	if !errors.Is(err, storage.ErrNotFound) {
		return fmt.Errorf("unexpected error checking if kv-store snapshot %x exists: %w", stateID[:], irrecoverable.NewException(err))
	}

	return s.db.WithReaderBatchWriter(func(rw storage.ReaderBatchWriter) error {
		return s.cache.PutTx(rw, stateID, data)
	})
}

// BatchIndex appends the following operation to the provided write batch:
// we extend the map from `blockID` to `stateID`, where `blockID` references the
// block that _proposes_ updated key-value store.
// BatchIndex is idempotent, i.e. it accepts repeated calls with the same pairs of (blockID , stateID).
// Per protocol convention, the block references the `stateID`. As the `blockID` is a collision-resistant hash,
// for the same `blockID`, BatchIndex will reject changing the data.
// Protocol convention:
//   - Consider block B, whose ingestion might potentially lead to an updated KV store. For example,
//     the KV store changes if we seal some execution results emitting specific service events.
//   - For the key `blockID`, we use the identity of block B which _proposes_ this updated KV store.
//   - CAUTION: The updated state requires confirmation by a QC and will only become active at the child block,
//     _after_ validating the QC.
//
// Expected errors during normal operations:
//   - storage.ErrDataMismatch if a KV store for the given blockID has already been indexed, but different
func (s *ProtocolKVStore) BatchIndex(lctx lockctx.Proof, rw storage.ReaderBatchWriter, blockID flow.Identifier, stateID flow.Identifier) error {
	if !lctx.HoldsLock(storage.LockInsertBlock) {
		return fmt.Errorf("missing required lock: %s", storage.LockInsertBlock)
	}

	existingStateID, err := s.byBlockIdCache.Get(s.db.Reader(), blockID)
	if err == nil {
		// if it's about to index the same state ID, then we can skip the operation
		if existingStateID == stateID {
			return nil
		}

		return fmt.Errorf("kv-store snapshot with block id (%x) already exists and different (%v != %v): %w",
			blockID[:],
			stateID, existingStateID,
			storage.ErrDataMismatch)
	}
	if !errors.Is(err, storage.ErrNotFound) {
		return fmt.Errorf("could not check if kv-store snapshot with block id (%x) exists: %w", blockID[:], err)
	}

	return s.db.WithReaderBatchWriter(func(rw storage.ReaderBatchWriter) error {
		return s.byBlockIdCache.PutTx(rw, blockID, stateID)
	})
}

// ByID retrieves the KV store snapshot with the given state ID.
// Expected errors during normal operations:
//   - storage.ErrNotFound if no snapshot with the given Identifier is known.
func (s *ProtocolKVStore) ByID(stateID flow.Identifier) (*flow.PSKeyValueStoreData, error) {
	return s.cache.Get(s.db.Reader(), stateID)
}

// ByBlockID retrieves the kv-store snapshot that the block with the given ID proposes.
// CAUTION: this store snapshot requires confirmation by a QC and will only become active at the child block,
// _after_ validating the QC. Protocol convention:
//   - Consider block B, whose ingestion might potentially lead to an updated KV store state.
//     For example, the state changes if we seal some execution results emitting specific service events.
//   - For the key `blockID`, we use the identity of block B which _proposes_ this updated KV store. As value,
//     the hash of the resulting state at the end of processing B is to be used.
//   - CAUTION: The updated state requires confirmation by a QC and will only become active at the child block,
//     _after_ validating the QC.
//
// Expected errors during normal operations:
//   - storage.ErrNotFound if no snapshot has been indexed for the given block.
func (s *ProtocolKVStore) ByBlockID(blockID flow.Identifier) (*flow.PSKeyValueStoreData, error) {
	stateID, err := s.byBlockIdCache.Get(s.db.Reader(), blockID)
	if err != nil {
		return nil, fmt.Errorf("could not lookup protocol state ID for block (%x): %w", blockID[:], err)
	}
	return s.cache.Get(s.db.Reader(), stateID)
}<|MERGE_RESOLUTION|>--- conflicted
+++ resolved
@@ -98,18 +98,11 @@
 // Here, the ID is expected to be a collision-resistant hash of the snapshot (including the
 // ProtocolStateVersion). Hence, for the same ID, BatchStore will reject changing the data.
 // Expected errors during normal operations:
-<<<<<<< HEAD
 // - storage.ErrDataMismatch if a KV store for the given stateID has already been indexed, but different
 func (s *ProtocolKVStore) BatchStore(lctx lockctx.Proof, rw storage.ReaderBatchWriter, stateID flow.Identifier, data *flow.PSKeyValueStoreData) error {
 	if !lctx.HoldsLock(storage.LockInsertBlock) {
 		return fmt.Errorf("missing required lock: %s", storage.LockInsertBlock)
 	}
-=======
-// - storage.ErrDataMismatch if a _different_ KV store for the given stateID has already been persisted
-func (s *ProtocolKVStore) BatchStore(rw storage.ReaderBatchWriter, stateID flow.Identifier, data *flow.PSKeyValueStoreData) error {
-	// TODO(7355): lockctx
-	rw.Lock(s.storing)
->>>>>>> 25df43b3
 
 	existingData, err := s.ByID(stateID)
 	if err == nil {
