--- conflicted
+++ resolved
@@ -4,19 +4,6 @@
 	"github.com/onflow/flow-go/model/flow"
 )
 
-<<<<<<< HEAD
-type CollectionReader interface {
-	// LightByID returns collection with the given ID. Only retrieves
-	// transaction hashes.
-	LightByID(collID flow.Identifier) (*flow.LightCollection, error)
-
-	// ByID returns the collection with the given ID, including all
-	// transactions within the collection.
-	ByID(collID flow.Identifier) (*flow.Collection, error)
-
-	// LightByTransactionID returns the collection for the given transaction ID. Only retrieves
-	// transaction hashes.
-=======
 // CollectionsReader represents persistent storage read operations for collections.
 type CollectionsReader interface {
 	// ByID returns the collection with the given ID, including all
@@ -38,21 +25,12 @@
 	//
 	// Expected errors during normal operation:
 	//   - `storage.ErrNotFound` if no light collection was found.
->>>>>>> 17ac40b3
 	LightByTransactionID(txID flow.Identifier) (*flow.LightCollection, error)
 }
 
 // Collections represents persistent storage for collections.
 type Collections interface {
-<<<<<<< HEAD
-	CollectionReader
-
-	// StoreLight inserts the collection. It does not insert, nor check
-	// existence of, the constituent transactions.
-	StoreLight(collection *flow.LightCollection) error
-=======
 	CollectionsReader
->>>>>>> 17ac40b3
 
 	// Store inserts the collection keyed by ID and all constituent
 	// transactions.
