--- conflicted
+++ resolved
@@ -29,15 +29,12 @@
 	LockBootstrapping = "lock_bootstrapping"
 	// LockInsertChunkDataPack protects the insertion of chunk data packs (not yet used anywhere)
 	LockInsertChunkDataPack = "lock_insert_chunk_data_pack"
-<<<<<<< HEAD
-	// LockIndexScheduledTransaction protects the indexing of scheduled transactions.
-	LockIndexScheduledTransaction = "lock_index_scheduled_transaction"
-=======
 	// LockInsertExecutionForkEvidence protects the insertion of execution fork evidence
 	LockInsertExecutionForkEvidence = "lock_insert_execution_fork_evidence"
 	LockInsertSafetyData            = "lock_insert_safety_data"
 	LockInsertLivenessData          = "lock_insert_liveness_data"
->>>>>>> 78c4a135
+	// LockIndexScheduledTransaction protects the indexing of scheduled transactions.
+	LockIndexScheduledTransaction = "lock_index_scheduled_transaction"
 )
 
 // Locks returns a list of all named locks used by the storage layer.
@@ -51,13 +48,10 @@
 		LockInsertCollection,
 		LockBootstrapping,
 		LockInsertChunkDataPack,
-<<<<<<< HEAD
-		LockIndexScheduledTransaction,
-=======
 		LockInsertExecutionForkEvidence,
 		LockInsertSafetyData,
 		LockInsertLivenessData,
->>>>>>> 78c4a135
+		LockIndexScheduledTransaction,
 	}
 }
 
