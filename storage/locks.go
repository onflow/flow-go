--- conflicted
+++ resolved
@@ -27,15 +27,12 @@
 	LockInsertCollection = "lock_insert_collection"
 	// LockBootstrapping protects data that is *exclusively* written during bootstrapping.
 	LockBootstrapping = "lock_bootstrapping"
-<<<<<<< HEAD
-=======
 	// LockInsertChunkDataPack protects the insertion of chunk data packs (not yet used anywhere
 	LockInsertChunkDataPack = "lock_insert_chunk_data_pack"
 	// LockInsertExecutionForkEvidence protects the insertion of execution fork evidence
 	LockInsertExecutionForkEvidence = "lock_insert_execution_fork_evidence"
 	LockInsertSafetyData            = "lock_insert_safety_data"
 	LockInsertLivenessData          = "lock_insert_liveness_data"
->>>>>>> 78c4a135
 )
 
 // Locks returns a list of all named locks used by the storage layer.
@@ -48,13 +45,10 @@
 		LockInsertOwnReceipt,
 		LockInsertCollection,
 		LockBootstrapping,
-<<<<<<< HEAD
-=======
 		LockInsertChunkDataPack,
 		LockInsertExecutionForkEvidence,
 		LockInsertSafetyData,
 		LockInsertLivenessData,
->>>>>>> 78c4a135
 	}
 }
 
@@ -78,13 +72,10 @@
 	return lockctx.NewDAGPolicyBuilder().
 		Add(LockInsertBlock, LockFinalizeBlock).
 		Add(LockFinalizeBlock, LockBootstrapping).
-<<<<<<< HEAD
-=======
 		Add(LockBootstrapping, LockInsertSafetyData).
 		Add(LockInsertSafetyData, LockInsertLivenessData).
 		Add(LockInsertOrFinalizeClusterBlock, LockInsertSafetyData).
 		Add(LockInsertOwnReceipt, LockInsertChunkDataPack).
->>>>>>> 78c4a135
 		Build()
 }
 
