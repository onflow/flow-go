--- conflicted
+++ resolved
@@ -15,13 +15,9 @@
 // KV-store, it is just an encoded data blob
 type ProtocolKVStore interface {
 	// BatchStore stores the protocol state key value data with the given stateID.into the database
-<<<<<<< HEAD
-	BatchStore(lctx lockctx.Proof, rw ReaderBatchWriter, stateID flow.Identifier, data *flow.PSKeyValueStoreData) error
-=======
 	// Expected errors during normal operations:
 	// - storage.ErrDataMismatch if a KV store for the given stateID has already been indexed, but different
-	BatchStore(rw ReaderBatchWriter, stateID flow.Identifier, data *flow.PSKeyValueStoreData) error
->>>>>>> 121a7471
+	BatchStore(lctx lockctx.Proof, rw ReaderBatchWriter, stateID flow.Identifier, data *flow.PSKeyValueStoreData) error
 
 	// BatchIndex returns an anonymous function intended to be executed as part of a database transaction.
 	// In a nutshell, we want to maintain a map from `blockID` to `stateID`, where `blockID` references the
@@ -35,13 +31,8 @@
 	//     child block, _after_ validating the QC.
 	//
 	// Expected errors during normal operations:
-<<<<<<< HEAD
-	//   - storage.ErrAlreadyExists if a KV store for the given blockID has already been indexed.
+	//   - storage.ErrDataMismatch if a KV store for the given blockID has already been indexed, but different
 	BatchIndex(lctx lockctx.Proof, rw ReaderBatchWriter, blockID flow.Identifier, stateID flow.Identifier) error
-=======
-	//   - storage.ErrDataMismatch if a KV store for the given blockID has already been indexed, but different
-	BatchIndex(rw ReaderBatchWriter, blockID flow.Identifier, stateID flow.Identifier) error
->>>>>>> 121a7471
 
 	// ByID retrieves the KV store snapshot with the given ID.
 	// Expected errors during normal operations:
