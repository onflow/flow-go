--- conflicted
+++ resolved
@@ -20,13 +20,7 @@
 	// No errors are expected during normal operation.
 	Store(tx *flow.TransactionBody) error
 
-<<<<<<< HEAD
-	// BatchStore stores multiple transactions within a single batch operation.
-	// No errors are expected during normal operation.
-	BatchStore(txs []flow.TransactionBody, batch ReaderBatchWriter) error
-=======
 	// BatchStore stores transaction within a batch operation.
 	// No errors are expected during normal operation.
 	BatchStore(tx *flow.TransactionBody, batch ReaderBatchWriter) error
->>>>>>> 3e71124e
 }