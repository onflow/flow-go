package storage

import (
	"github.com/onflow/flow-go/model/flow"
)

<<<<<<< HEAD
type TransactionsReader interface {
	// ByID returns the transaction for the given fingerprint.
=======
// TransactionsReader represents persistent storage read operations for transactions.
type TransactionsReader interface {
	// ByID returns the transaction for the given fingerprint.
	// Expected errors during normal operation:
	//   - `storage.ErrNotFound` if transaction is not found.
>>>>>>> 17ac40b3
	ByID(txID flow.Identifier) (*flow.TransactionBody, error)
}

// Transactions represents persistent storage for transactions.
type Transactions interface {
	TransactionsReader

	// Store inserts the transaction, keyed by fingerprint. Duplicate transaction insertion is ignored
	// No errors are expected during normal operation.
	Store(tx *flow.TransactionBody) error
}<|MERGE_RESOLUTION|>--- conflicted
+++ resolved
@@ -4,16 +4,11 @@
 	"github.com/onflow/flow-go/model/flow"
 )
 
-<<<<<<< HEAD
-type TransactionsReader interface {
-	// ByID returns the transaction for the given fingerprint.
-=======
 // TransactionsReader represents persistent storage read operations for transactions.
 type TransactionsReader interface {
 	// ByID returns the transaction for the given fingerprint.
 	// Expected errors during normal operation:
 	//   - `storage.ErrNotFound` if transaction is not found.
->>>>>>> 17ac40b3
 	ByID(txID flow.Identifier) (*flow.TransactionBody, error)
 }
 
